--- conflicted
+++ resolved
@@ -1,18 +1,7 @@
 module List.Extra
     exposing
-<<<<<<< HEAD
         ( allDifferent
         , allDifferentBy
-=======
-        ( last
-        , init
-        , getAt
-        , (!!)
-        , uncons
-        , unconsLast
-        , minimumBy
-        , maximumBy
->>>>>>> d29e14bc
         , andMap
         , andThen
         , break
@@ -85,6 +74,7 @@
         , takeWhileRight
         , transpose
         , uncons
+        , unconsLast
         , unfoldr
         , unique
         , uniqueBy
@@ -100,11 +90,7 @@
 
 # Basics
 
-<<<<<<< HEAD
-@docs last, init, getAt, uncons, maximumBy, minimumBy, andMap, andThen, reverseMap, takeWhile, dropWhile, unique, uniqueBy, allDifferent, allDifferentBy, setIf, setAt, remove, updateIf, updateAt, updateIfIndex, removeAt, removeIfIndex, filterNot, swapAt, stableSortWith
-=======
-@docs last, init, getAt, (!!), uncons, unconsLast, maximumBy, minimumBy, andMap, andThen, reverseMap, takeWhile, dropWhile, unique, uniqueBy, allDifferent, allDifferentBy, setIf, setAt, remove, updateIf, updateAt, updateIfIndex, removeAt, removeIfIndex, filterNot, swapAt, stableSortWith
->>>>>>> d29e14bc
+@docs last, init, getAt, uncons, unconstLast, maximumBy, minimumBy, andMap, andThen, reverseMap, takeWhile, dropWhile, unique, uniqueBy, allDifferent, allDifferentBy, setIf, setAt, remove, updateIf, updateAt, updateIfIndex, removeAt, removeIfIndex, filterNot, swapAt, stableSortWith
 
 
 # List transformations
@@ -315,9 +301,9 @@
     case List.reverse list of
         [] ->
             Nothing
-            
-        last :: rest ->
-            (last, List.reverse rest)
+
+        last_ :: rest ->
+            ( last_, List.reverse rest )
                 |> Just
 
 
