module List.Extra
    exposing
        ( last
        , init
        , getAt
        , (!!)
        , uncons
        , minimumBy
        , maximumBy
        , andMap
        , andThen
        , reverseMap
        , takeWhile
        , dropWhile
        , unique
        , uniqueBy
        , allDifferent
        , allDifferentBy
        , replaceIf
        , setAt
        , swapAt
        , stableSortWith
        , remove
        , updateIf
        , updateAt
        , updateIfIndex
        , removeAt
        , removeIfIndex
        , filterNot
        , iterate
        , initialize
        , cycle
        , intercalate
        , transpose
        , subsequences
        , permutations
        , interweave
        , cartesianProduct
        , foldl1
        , foldr1
        , indexedFoldl
        , indexedFoldr
        , scanl1
        , scanr
        , scanr1
        , mapAccuml
        , mapAccumr
        , unfoldr
        , splitAt
        , splitWhen
        , takeWhileRight
        , dropWhileRight
        , span
        , break
        , stripPrefix
        , group
        , groupWhile
        , groupWhileTransitively
        , inits
        , tails
        , select
        , selectSplit
        , isPrefixOf
        , isSuffixOf
        , isInfixOf
        , isSubsequenceOf
        , isPermutationOf
        , notMember
        , find
        , elemIndex
        , elemIndices
        , findIndex
        , findIndices
        , count
        , zip
        , zip3
        , zip4
        , zip5
        , lift2
        , lift3
        , lift4
        , groupsOf
        , groupsOfWithStep
        , greedyGroupsOf
        , greedyGroupsOfWithStep
        , groupsOfVarying
        )

{-| Convenience functions for working with List


# Basics

@docs last, init, getAt, (!!), uncons, maximumBy, minimumBy, andMap, andThen, reverseMap, takeWhile, dropWhile, unique, uniqueBy, allDifferent, allDifferentBy, replaceIf, setAt, remove, updateIf, updateAt, updateIfIndex, removeAt, removeIfIndex, filterNot, swapAt, stableSortWith


# List transformations

@docs intercalate, transpose, subsequences, permutations, interweave, cartesianProduct


# Folds

@docs foldl1, foldr1, indexedFoldl, indexedFoldr


# Building lists

@docs scanl1, scanr, scanr1, mapAccuml, mapAccumr, unfoldr, iterate, initialize, cycle


# Sublists

@docs splitAt, splitWhen, takeWhileRight, dropWhileRight, span, break, stripPrefix, group, groupWhile, groupWhileTransitively, inits, tails, select, selectSplit


# Predicates

@docs isPrefixOf, isSuffixOf, isInfixOf, isSubsequenceOf, isPermutationOf


# Searching

@docs notMember, find, elemIndex, elemIndices, findIndex, findIndices, count


# Zipping

@docs zip, zip3, zip4, zip5


# Lift functions onto multiple lists of arguments

@docs lift2, lift3, lift4


# Split to groups of given size

@docs groupsOf, groupsOfWithStep, groupsOfVarying, greedyGroupsOf, greedyGroupsOfWithStep

-}

import List exposing (..)
import Set exposing (Set)
import Tuple exposing (first, second)


{-| Extract the last element of a list.

    last [1,2,3] == Just 3
    last [] == Nothing

-}
last : List a -> Maybe a
last items =
    case items of
        [] ->
            Nothing

        [ x ] ->
            Just x

        _ :: rest ->
            last rest


{-| Return all elements of the list except the last one.

    init [1,2,3] == Just [1,2]
    init [] == Nothing

-}
init : List a -> Maybe (List a)
init items =
    case items of
        [] ->
            Nothing

        nonEmptyList ->
            nonEmptyList
                |> List.reverse
                |> List.tail
                |> Maybe.map List.reverse


{-| Returns `Just` the element at the given index in the list,
or `Nothing` if the index is out of range.
-}
getAt : Int -> List a -> Maybe a
getAt idx xs =
    if idx < 0 then
        Nothing
    else
        List.head <| List.drop idx xs


{-| Alias for getAt, but with the parameters flipped.
-}
(!!) : List a -> Int -> Maybe a
(!!) =
    flip getAt


{-| Returns a list of repeated applications of `f`. If `f` returns `Nothing`
the iteration will stop. If it returns `Just y` then `y` will be added to the
list and the iteration will continue with `f y`.

    collatz : Int -> Maybe Int
    collatz n =
        if n == 1 then
            Nothing
        else
            Just <|
                if n % 2 == 0 then
                    n / 2
                else
                    3 * n + 1

    iterate collatz 13 == [13,40,20,10,5,16,8,4,2,1]

-}
iterate : (a -> Maybe a) -> a -> List a
iterate f x =
    case f x of
        Just x_ ->
            x :: iterate f x_

        Nothing ->
            [ x ]


{-| Initialize a list of some length with some function.

`initialize n f` creates a list of length `n` with the element at index `i` initialized to the result of `f i`.

-}
initialize : Int -> (Int -> a) -> List a
initialize n f =
    let
        step i acc =
            if i < 0 then
                acc
            else
                step (i - 1) (f i :: acc)
    in
        step (n - 1) []


{-| Creates a list of the given length whose elements are obtained by cycling
through the elements of the given list. If the given list is empty, the
resulting list will be empty.

    cycle 6 [ 4, 7, 8 ] == [ 4, 7, 8, 4, 7, 8 ]
    cycle 4 [ 'a', 'b', 'c' ] == [ 'a', 'b', 'c', 'a' ]
    cycle 9001 [] == []
    cycle 2 [ 1, 2, 3, 4, 5 ] == [ 1, 2 ]

-}
cycle : Int -> List a -> List a
cycle len list =
    let
        cycleLength =
            List.length list
    in
        if cycleLength == 0 || cycleLength == len then
            list
        else if cycleLength < len then
            List.reverse
                (reverseAppend
                    (List.take (rem len cycleLength) list)
                    (cycleHelp [] (len // cycleLength) list)
                )
        else
            List.take len list


cycleHelp : List a -> Int -> List a -> List a
cycleHelp acc n list =
    if n > 0 then
        cycleHelp (reverseAppend list acc) (n - 1) list
    else
        acc


{-| Decompose a list into its head and tail. If the list is empty, return `Nothing`. Otherwise, return `Just (x, xs)`, where `x` is head and `xs` is tail.

    uncons [1,2,3] == Just (1, [2,3])
    uncons [] = Nothing

-}
uncons : List a -> Maybe ( a, List a )
uncons xs =
    case xs of
        [] ->
            Nothing

        x :: xs ->
            Just ( x, xs )


{-| Find the first maximum element in a list using a comparable transformation
-}
maximumBy : (a -> comparable) -> List a -> Maybe a
maximumBy f ls =
    let
        maxBy x ( y, fy ) =
            let
                fx =
                    f x
            in
                if fx > fy then
                    ( x, fx )
                else
                    ( y, fy )
    in
        case ls of
            [ l_ ] ->
                Just l_

            l_ :: ls_ ->
                Just <| first <| foldl maxBy ( l_, f l_ ) ls_

            _ ->
                Nothing


{-| Find the first minimum element in a list using a comparable transformation
-}
minimumBy : (a -> comparable) -> List a -> Maybe a
minimumBy f ls =
    let
        minBy x ( y, fy ) =
            let
                fx =
                    f x
            in
                if fx < fy then
                    ( x, fx )
                else
                    ( y, fy )
    in
        case ls of
            [ l_ ] ->
                Just l_

            l_ :: ls_ ->
                Just <| first <| foldl minBy ( l_, f l_ ) ls_

            _ ->
                Nothing


{-| Take elements in order as long as the predicate evaluates to `True`
-}
takeWhile : (a -> Bool) -> List a -> List a
takeWhile predicate =
    let
        takeWhileMemo memo list =
            case list of
                [] ->
                    List.reverse memo

                x :: xs ->
                    if (predicate x) then
                        takeWhileMemo (x :: memo) xs
                    else
                        List.reverse memo
    in
        takeWhileMemo []


{-| Drop elements in order as long as the predicate evaluates to `True`
-}
dropWhile : (a -> Bool) -> List a -> List a
dropWhile predicate list =
    case list of
        [] ->
            []

        x :: xs ->
            if (predicate x) then
                dropWhile predicate xs
            else
                list


{-| Remove duplicate values, keeping the first instance of each element which appears more than once.

    unique [0,1,1,0,1] == [0,1]

-}
unique : List comparable -> List comparable
unique list =
    uniqueHelp identity Set.empty list []


{-| Drop duplicates where what is considered to be a duplicate is the result of first applying the supplied function to the elements of the list.
-}
uniqueBy : (a -> comparable) -> List a -> List a
uniqueBy f list =
    uniqueHelp f Set.empty list []


{-| Indicate if list has duplicate values.

    allDifferent [0,1,1,0,1] == False

-}
allDifferent : List comparable -> Bool
allDifferent list =
    allDifferentBy identity list


{-| Indicate if list has duplicate values when supplied function are applyed on each values.
-}
allDifferentBy : (a -> comparable) -> List a -> Bool
allDifferentBy f list =
    List.length list == List.length (uniqueBy f list)


uniqueHelp : (a -> comparable) -> Set comparable -> List a -> List a -> List a
uniqueHelp f existing remaining accumulator =
    case remaining of
        [] ->
            List.reverse accumulator

        first :: rest ->
            let
                computedFirst =
                    f first
            in
                if Set.member computedFirst existing then
                    uniqueHelp f existing rest accumulator
                else
                    uniqueHelp f (Set.insert computedFirst existing) rest (first :: accumulator)


{-| Map functions taking multiple arguments over multiple lists. Each list should be of the same length.

    ((\a b c -> a + b * c)
        |> flip map [1,2,3]
        |> andMap [4,5,6]
        |> andMap [2,1,1]
    ) == [9,7,9]

-}
andMap : List a -> List (a -> b) -> List b
andMap l fl =
    map2 (<|) fl l


{-| Equivalent to `concatMap`. For example, suppose you want to have a cartesian product of [1,2] and [3,4]:

    [1,2] |> andThen (\x -> [3,4]
          |> andThen (\y -> [(x,y)]))

will give back the list:

    [(1,3),(1,4),(2,3),(2,4)]

Now suppose we want to have a cartesian product between the first list and the second list and its doubles:

    [1,2] |> andThen (\x -> [3,4]
          |> andThen (\y -> [y,y*2]
          |> andThen (\z -> [(x,z)])))

will give back the list:

    [(1,3),(1,6),(1,4),(1,8),(2,3),(2,6),(2,4),(2,8)]

Advanced functional programmers will recognize this as the implementation of bind operator (>>=) for lists from the `Monad` typeclass.

-}
andThen : (a -> List b) -> List a -> List b
andThen =
    concatMap


{-| `reverseMap f xs` gives the same result as `List.reverse (List.map f xs)`,
but is tail-recursive and slightly more efficient.

    reverseMap sqrt [1,4,9] == [3,2,1]

-}
reverseMap : (a -> b) -> List a -> List b
reverseMap f xs =
    foldl (\x acc -> f x :: acc) [] xs


{-| Negation of `member`.

    notMember 1 [1,2,3] == False
    notMember 4 [1,2,3] == True

-}
notMember : a -> List a -> Bool
notMember x =
    not << member x


{-| Find the first element that satisfies a predicate and return
Just that element. If none match, return Nothing.

    find (\num -> num > 5) [2, 4, 6, 8] == Just 6

-}
find : (a -> Bool) -> List a -> Maybe a
find predicate list =
    case list of
        [] ->
            Nothing

        first :: rest ->
            if predicate first then
                Just first
            else
                find predicate rest


{-| Return the index of the first occurrence of the element. Otherwise, return `Nothing`. Indexing starts from 0.

    elemIndex 1 [1,2,3] == Just 0
    elemIndex 4 [1,2,3] == Nothing
    elemIndex 1 [1,2,1] == Just 0

-}
elemIndex : a -> List a -> Maybe Int
elemIndex x =
    findIndex ((==) x)


{-| Return all indices of occurrences of the element. If element is not found, return empty list. Indexing starts from 0.

    elemIndices 1 [1,2,3] == [0]
    elemIndices 4 [1,2,3] == []
    elemIndices 1 [1,2,1] == [0,2]

-}
elemIndices : a -> List a -> List Int
elemIndices x =
    findIndices ((==) x)


{-| Take a predicate and a list, return the index of the first element that satisfies the predicate. Otherwise, return `Nothing`. Indexing starts from 0.

    findIndex isEven [1,2,3] == Just 1
    findIndex isEven [1,3,5] == Nothing
    findIndex isEven [1,2,4] == Just 1

-}
findIndex : (a -> Bool) -> List a -> Maybe Int
findIndex =
    findIndexHelp 0


findIndexHelp : Int -> (a -> Bool) -> List a -> Maybe Int
findIndexHelp index predicate list =
    case list of
        [] ->
            Nothing

        x :: xs ->
            if predicate x then
                Just index
            else
                findIndexHelp (index + 1) predicate xs


{-| Take a predicate and a list, return indices of all elements satisfying the predicate. Otherwise, return empty list. Indexing starts from 0.

    findIndices isEven [1,2,3] == [1]
    findIndices isEven [1,3,5] == []
    findIndices isEven [1,2,4] == [1,2]

-}
findIndices : (a -> Bool) -> List a -> List Int
findIndices predicate =
    let
        consIndexIf index x acc =
            if predicate x then
                index :: acc
            else
                acc
    in
        indexedFoldr consIndexIf []


{-| Returns the number of elements in a list that satisfy a given predicate.
Equivalent to `List.length (List.filter pred list)` but more efficient.

    count (\n -> n % 2 == 1) [1,2,3,4,5,6,7] == 4
    count ((==) "yeah") ["She","loves","you","yeah","yeah","yeah"] == 3

-}
count : (a -> Bool) -> List a -> Int
count predicate =
    List.foldl
        (\x acc ->
            if predicate x then
                acc + 1
            else
                acc
        )
        0


{-| Replace all values that satisfy a predicate with a replacement value.
-}
replaceIf : (a -> Bool) -> a -> List a -> List a
replaceIf predicate replacement list =
    updateIf predicate (always replacement) list


{-| Replace all values that satisfy a predicate by calling an update function.
-}
updateIf : (a -> Bool) -> (a -> a) -> List a -> List a
updateIf predicate update list =
    List.map
        (\item ->
            if predicate item then
                update item
            else
                item
        )
        list


{-| Replace a value at a specific index by calling an update function. Return the original list if the index is out of range.

    updateAt 0 ((+) 1) [ 1, 2, 3 ] == [ 2, 2, 3 ]

See also `updateIfIndex`.

-}
updateAt : Int -> (a -> a) -> List a -> List a
updateAt index fn list =
    if index < 0 then
        list
    else
        let
            head =
                List.take index list

            tail =
                List.drop index list
        in
            case tail of
                x :: xs ->
                    head ++ fn x :: xs

                _ ->
                    list


{-| Replace a value at an index that satisfies a predicate, by calling an update function.

    updateIfIndex ((==) 2) ((+) 1) [ 1, 2, 3 ] == [ 1, 2, 4 ]

See also `updateAt`.

-}
updateIfIndex : (Int -> Bool) -> (a -> a) -> List a -> List a
updateIfIndex predicate update list =
    List.indexedMap
        (\i x ->
            if predicate i then
                update x
            else
                x
        )
        list


{-| Remove the first occurrence of a value from a list.
-}
remove : a -> List a -> List a
remove x xs =
    case xs of
        [] ->
            []

        y :: ys ->
            if x == y then
                ys
            else
                y :: remove x ys


{-| Set a value in a list by index. Return the original list if the index is out of range.

    setAt 0 42 [ 1, 2, 3 ] == [ 42, 2, 3 ]

-}
setAt : Int -> a -> List a -> List a
setAt index value =
    updateAt index (always value)


{-| Similar to List.sortWith, this sorts values with a custom comparison function.
Unlike List.sortWith, this sort is guaranteed to be a stable sort.
Note that List.sortWith is faster and is preferred if sort stability is not required.
-}
stableSortWith : (a -> a -> Basics.Order) -> List a -> List a
stableSortWith pred list =
    let
        listWithIndex =
            List.indexedMap (\i a -> ( a, i )) list

        predWithIndex ( a1, i1 ) ( a2, i2 ) =
            let
                result =
                    pred a1 a2
            in
                case result of
                    Basics.EQ ->
                        Basics.compare i1 i2

                    _ ->
                        result
    in
        List.sortWith predWithIndex listWithIndex |> List.map first


{-| Swap two values in a list by index. Return the original list if the index is out of range.
If the same index is supplied twice the operation has no effect.

    swapAt 1 2 [ 1, 2, 3 ] == [ 1, 3, 2 ]

-}
swapAt : Int -> Int -> List a -> List a
swapAt index1 index2 l =
    if index1 == index2 || index1 < 0 then
        l
    else if index1 > index2 then
        swapAt index2 index1 l
    else
        let
            ( part1, tail1 ) =
                splitAt index1 l

            ( head2, tail2 ) =
                splitAt (index2 - index1) tail1
        in
            case ( uncons head2, uncons tail2 ) of
                ( Just ( value1, part2 ), Just ( value2, part3 ) ) ->
                    List.concat [ part1, value2 :: part2, value1 :: part3 ]

                _ ->
                    l


{-| Remove the element at an index from a list. Return the original list if the index is out of range.

    removeAt 0 [ 1, 2, 3 ] == [ 2, 3 ]

See also `removeIfIndex`.

-}
removeAt : Int -> List a -> List a
removeAt index l =
    if index < 0 then
        l
    else
        let
            head =
                List.take index l

            tail =
                List.drop index l |> List.tail
        in
            case tail of
                Nothing ->
                    l

                Just t ->
                    List.append head t


{-| Remove an element at an index that satisfies a predicate.

    removeIfIndex ((==) 2) [ 1, 2, 3 ] == [ 1, 2 ]

See also `removeAt`.

-}
removeIfIndex : (Int -> Bool) -> List a -> List a
removeIfIndex predicate =
    indexedFoldr
        (\index item acc ->
            if predicate index then
                acc
            else
                item :: acc
        )
        []


{-| Take a predicate and a list, and return a list that contains elements which fails to satisfy the predicate.
This is equivalent to `List.filter (not << predicate) list`.

    filterNot isEven [1,2,3,4] == [1,3]

-}
filterNot : (a -> Bool) -> List a -> List a
filterNot pred list =
    List.filter (not << pred) list


{-| Take a list and a list of lists, insert that list between every list in the list of lists, concatenate the result. `intercalate xs xss` is equivalent to `concat (intersperse xs xss)`.

    intercalate [0,0] [[1,2],[3,4],[5,6]] == [1,2,0,0,3,4,0,0,5,6]

-}
intercalate : List a -> List (List a) -> List a
intercalate xs =
    concat << intersperse xs


{-| Transpose rows and columns of the list of lists.

    transpose [[1,2,3],[4,5,6]] == [[1,4],[2,5],[3,6]]

If some rows are shorter than the following rows, their elements are skipped:

    transpose [[10,11],[20],[],[30,31,32]] == [[10,20,30],[11,31],[32]]

-}
transpose : List (List a) -> List (List a)
transpose listOfLists =
    List.foldr (List.map2 (::)) (List.repeat (rowsLength listOfLists) []) listOfLists


rowsLength : List (List a) -> Int
rowsLength listOfLists =
    case listOfLists of
        [] ->
            0

        x :: _ ->
            List.length x


{-| Return the list of all subsequences of a list.

    subsequences [1,2,3] == [[],[1],[2],[1,2],[3],[1,3],[2,3],[1,2,3]]

-}
subsequences : List a -> List (List a)
subsequences xs =
    [] :: subsequencesNonEmpty xs


{-| Return the list of all subsequences of the argument, except for the empty list.

    subsequencesNonEmpty [1,2,3] == [[1],[2],[1,2],[3],[1,3],[2,3],[1,2,3]]

-}
subsequencesNonEmpty : List a -> List (List a)
subsequencesNonEmpty xs =
    case xs of
        [] ->
            []

        x :: xs ->
            let
                f ys r =
                    ys :: (x :: ys) :: r
            in
                [ x ] :: foldr f [] (subsequencesNonEmpty xs)


{-| Return the list of of all permutations of a list. The result is in lexicographic order.

    permutations [1,2,3] == [[1,2,3],[1,3,2],[2,1,3],[2,3,1],[3,1,2],[3,2,1]]

-}
permutations : List a -> List (List a)
permutations xs_ =
    case xs_ of
        [] ->
            [ [] ]

        xs ->
            let
                f ( y, ys ) =
                    map ((::) y) (permutations ys)
            in
                concatMap f (select xs)


{-| Return a list that contains elements from the two provided, in alternate order.
If one list runs out of items, append the items from the remaining list.

    interweave [1,3] [2,4] == [1,2,3,4]
    interweave [1,3,5,7] [2,4] == [1,2,3,4,5,7]
    interweave [4,9,16] [2,3,5,7] == [4,2,9,3,16,5,7]

-}
interweave : List a -> List a -> List a
interweave =
    interweaveHelp []


interweaveHelp : List a -> List a -> List a -> List a
interweaveHelp acc list1 list2 =
    case ( list1, list2 ) of
        ( x :: xs, y :: ys ) ->
            interweaveHelp (y :: x :: acc) xs ys

        ( [], _ ) ->
            reverseAppend acc list2

        ( _, [] ) ->
            reverseAppend acc list1


{-| Return the cartesian product of a list of lists.
If one list is empty, the result is an empty list.
If the list of lists is empty, the result is an empty singleton.

    cartesianProduct [[1,2],[3,4,5],[6]] == [[1,3,6],[1,4,6],[1,5,6],[2,3,6],[2,4,6],[2,5,6]]
    cartesianProduct [[1,2]] == [[1],[2]]
    cartesianProduct [[1,2],[],[6]] == []
    cartesianProduct [[]] == []
    cartesianProduct [] == [[]]

-}
cartesianProduct : List (List a) -> List (List a)
cartesianProduct ll =
    case ll of
        [] ->
            [ [] ]

        xs :: xss ->
            lift2 (::) xs (cartesianProduct xss)


reverseAppend : List a -> List a -> List a
reverseAppend list1 list2 =
    List.foldl (::) list2 list1


{-| Variant of `foldl` that has no starting value argument and treats the head of the list as its starting value. If the list is empty, return `Nothing`.

    foldl1 (-) [1,2,3,4] == Just 2
    foldl1 (++) ["a","b","c"] == Just "cba"
    foldl1 min [] == Nothing

    ** PLEASE NOTE ** the type signature of `foldl1` is inconsistent with the elm core implementation with `List.foldl`. Sorry. `List.foldl` takes `a -> b -> b`, where the `b`s are the accumulated value. `List.Extra.foldl1` treats the first parameter as the accumulated value not the second. `b -> a -> b`.
-}
foldl1 : (a -> a -> a) -> List a -> Maybe a
foldl1 func list =
    case list of
        [] ->
            Nothing

        x :: xs ->
            Just (List.foldl func x xs)


{-| Variant of `foldr` that has no starting value argument and treats the last element of the list as its starting value. If the list is empty, return `Nothing`.

    foldr1 (-) [1,2,3,4] == Just -2
    foldr1 (++) ["a","b","c"] == Just "abc"
    foldr1 min [] == Nothing
<<<<<<< HEAD

=======
    foldr1 (-) [1,2,3] == Just 2
>>>>>>> 4ef2cf8a
-}
foldr1 : (a -> a -> a) -> List a -> Maybe a
foldr1 func list =
    foldl1 func (List.reverse list)


{-| Variant of `foldl` that passes the index of the current element to the step function. `indexedFoldl` is to `List.foldl` as `List.indexedMap` is to `List.map`.
-}
indexedFoldl : (Int -> a -> b -> b) -> b -> List a -> b
indexedFoldl func acc list =
    let
        step x ( i, acc ) =
            ( i + 1, func i x acc )
    in
        second (List.foldl step ( 0, acc ) list)


{-| Variant of `foldr` that passes the index of the current element to the step function. `indexedFoldr` is to `List.foldr` as `List.indexedMap` is to `List.map`.
-}
indexedFoldr : (Int -> a -> b -> b) -> b -> List a -> b
indexedFoldr func acc list =
    let
        step x ( i, acc ) =
            ( i - 1, func i x acc )
    in
        second (List.foldr step ( List.length list - 1, acc ) list)


{-| `scanl1` is a variant of `scanl` that has no starting value argument.

Compare:

    List.scanl (+) 0 [1,2,3] == [0,1,3,6]
    scanl1 (+) [1,2,3] == [1,3,6]

    List.scanl (-) 0 [1,2,3] == [0,1,1,2]
    scanl1 (-) [1,2,3] == [1,1,2]

    List.scanl (flip (-)) 0 [1,2,3] == [0,-1,-3,-6]
    scanl1 (flip (-)) [1,2,3] == [1,-1,-4]

-}
scanl1 : (a -> a -> a) -> List a -> List a
scanl1 f xs_ =
    case xs_ of
        [] ->
            []

        x :: xs ->
            scanl f x xs


{-| `scanr` is a right-to-left dual of `scanl`. Note that:

    head (scanr f z xs) == foldr f z xs

Examples:

    scanr (+) 0 [1,2,3] == [6,5,3,0]
    scanr (-) 0 [1,2,3] == [2,-1,3,0]

-}
scanr : (a -> b -> b) -> b -> List a -> List b
scanr f acc xs_ =
    case xs_ of
        [] ->
            [ acc ]

        x :: xs ->
            case scanr f acc xs of
                (q :: _) as qs ->
                    f x q :: qs

                [] ->
                    []


{-| `scanr1` is a variant of `scanr` that has no starting value argument.

    scanr1 (+) [1,2,3] == [6,5,3]
    scanr1 (-) [1,2,3] == [2,-1,3]
    scanr1 (flip (-)) [1,2,3] == [0,1,3]

-}
scanr1 : (a -> a -> a) -> List a -> List a
scanr1 f xs_ =
    case xs_ of
        [] ->
            []

        [ x ] ->
            [ x ]

        x :: xs ->
            case scanr1 f xs of
                (q :: _) as qs ->
                    f x q :: qs

                [] ->
                    []


{-| The mapAccuml function behaves like a combination of map and foldl; it applies a
function to each element of a list, passing an accumulating parameter from left to right,
and returning a final value of this accumulator together with the new list.

    mapAccuml f a0 [ x1, x2, x3 ] == ( a3, [ y1, y2, y3 ] )

    --        x1    x2    x3
    --        |     |     |
    --  a0 -- f --- f --- f -> a3
    --        |     |     |
    --        y1    y2    y3

Add a running total to a list of numbers:

    mapAccuml (\a x -> ( a + x, ( x, a + x ) )) 0 [ 2, 4, 8 ]
        == ( 14, [ ( 2, 2 ), ( 4, 6 ), ( 8, 14 ) ] )

Map number by multiplying with accumulated sum:

    mapAccuml (\a x -> ( a + x, a * x )) 5 [ 2, 4, 8 ]
        == ( 19, [ 10, 28, 88 ] )

-}
mapAccuml : (a -> b -> ( a, c )) -> a -> List b -> ( a, List c )
mapAccuml f acc0 list =
    let
        ( accFinal, generatedList ) =
            List.foldl
                (\x ( acc1, ys ) ->
                    let
                        ( acc2, y ) =
                            f acc1 x
                    in
                        ( acc2, y :: ys )
                )
                ( acc0, [] )
                list
    in
        ( accFinal, List.reverse generatedList )


{-| The mapAccumr function behaves like a combination of map and foldr; it applies a
function to each element of a list, passing an accumulating parameter from right to left,
and returning a final value of this accumulator together with the new list.

    mapAccumr f a0 [ x1, x2, x3 ] == ( a3, [ y1, y2, y3 ] )

    --        x1    x2    x3
    --        |     |     |
    --  a3 <- f --- f --- f -- a0
    --        |     |     |
    --        y1    y2    y3

Add a count of remaining elements:

    mapAccumr (\a x -> ( a + 1, ( x, a ) )) 0 [ 2, 4, 8 ]
        == ( 3, [ ( 2, 2 ), ( 4, 1 ), ( 8, 0 ) ] )

Map number by multiplying with right-to-left accumulated sum:

    mapAccumr (\a x -> ( a + x, a * x )) 5 [ 2, 4, 8 ]
        == ( 19, [ 34, 52, 40 ] )

-}
mapAccumr : (a -> b -> ( a, c )) -> a -> List b -> ( a, List c )
mapAccumr f acc0 list =
    List.foldr
        (\x ( acc1, ys ) ->
            let
                ( acc2, y ) =
                    f acc1 x
            in
                ( acc2, y :: ys )
        )
        ( acc0, [] )
        list


{-| The `unfoldr` function is "dual" to `foldr`. `foldr` reduces a list to a summary value, `unfoldr` builds a list from a seed. The function takes a function and a starting element. It applies the function to the element. If the result is `Just (a, b)`, `a` is accumulated and the function is applied to `b`. If the result is `Nothing`, the list accumulated so far is returned.

    unfoldr (\b -> if b == 0 then Nothing else Just (b, b-1)) 5 == [5,4,3,2,1]

-}
unfoldr : (b -> Maybe ( a, b )) -> b -> List a
unfoldr f seed =
    case f seed of
        Nothing ->
            []

        Just ( a, b ) ->
            a :: unfoldr f b


{-| Take a number and a list, return a tuple of lists, where first part is prefix of the list of length equal the number, and second part is the remainder of the list. `splitAt n xs` is equivalent to `(take n xs, drop n xs)`.

    splitAt 3 [1,2,3,4,5] == ([1,2,3],[4,5])
    splitAt 1 [1,2,3] == ([1],[2,3])
    splitAt 3 [1,2,3] == ([1,2,3],[])
    splitAt 4 [1,2,3] == ([1,2,3],[])
    splitAt 0 [1,2,3] == ([],[1,2,3])
    splitAt (-1) [1,2,3] == ([],[1,2,3])

-}
splitAt : Int -> List a -> ( List a, List a )
splitAt n xs =
    ( take n xs, drop n xs )


{-| Attempts to split the list at the first element where the given predicate is true. If the predicate is not true for any elements in the list, return nothing. Otherwise, return the split list.

    splitWhen (\n -> n == 3) [1,2,3,4,5] == Just ([1,2],[3,4,5])
    splitWhen (\n -> n == 6) [1,2,3,4,5] == Nothing

-}
splitWhen : (a -> Bool) -> List a -> Maybe ( List a, List a )
splitWhen predicate list =
    findIndex predicate list
        |> Maybe.map (\i -> splitAt i list)


{-| Take elements from the right, while predicate still holds.

    takeWhileRight ((<)5) (range 1 10) == [6,7,8,9,10]

-}
takeWhileRight : (a -> Bool) -> List a -> List a
takeWhileRight p =
    let
        step x ( xs, free ) =
            if p x && free then
                ( x :: xs, True )
            else
                ( xs, False )
    in
        first << foldr step ( [], True )


{-| Drop elements from the right, while predicate still holds.

    dropWhileRight ((<)5) (range 1 10) == [1,2,3,4,5]

-}
dropWhileRight : (a -> Bool) -> List a -> List a
dropWhileRight p =
    foldr
        (\x xs ->
            if p x && isEmpty xs then
                []
            else
                x :: xs
        )
        []


{-| Take a predicate and a list, return a tuple. The first part of the tuple is the longest prefix of that list, for each element of which the predicate holds. The second part of the tuple is the remainder of the list. `span p xs` is equivalent to `(takeWhile p xs, dropWhile p xs)`.

    span ((>) 3) [1,2,3,4,1,2,3,4] == ([1,2],[3,4,1,2,3,4])
    span ((>) 5) [1,2,3] == ([1,2,3],[])
    span ((>) 0) [1,2,3] == ([],[1,2,3])

-}
span : (a -> Bool) -> List a -> ( List a, List a )
span p xs =
    ( takeWhile p xs, dropWhile p xs )


{-| Take a predicate and a list, return a tuple. The first part of the tuple is the longest prefix of that list, for each element of which the predicate *does not* hold. The second part of the tuple is the remainder of the list. `break p xs` is equivalent to `(takeWhile (not p) xs, dropWhile (not p) xs)`.

    break ((<) 3) [1,2,3,4,1,2,3,4] == ([1,2,3],[4,1,2,3,4])
    break ((>) 5) [1,2,3] == ([],[1,2,3])
    break ((<) 5) [1,2,3] == ([1,2,3],[])

-}
break : (a -> Bool) -> List a -> ( List a, List a )
break p =
    span (not << p)


{-| Drop the given prefix from the list. If the list doesn't start with that prefix, return `Nothing`.

    stripPrefix [1,2] [1,2,3,4] == Just [3,4]
    stripPrefix [1,2,3] [1,2,3,4,5] == Just [4,5]
    stripPrefix [1,2,3] [1,2,3] == Just []
    stripPrefix [1,2,3] [1,2] == Nothing
    stripPrefix [3,2,1] [1,2,3,4,5] == Nothing

-}
stripPrefix : List a -> List a -> Maybe (List a)
stripPrefix prefix xs =
    let
        step e m =
            case m of
                Nothing ->
                    Nothing

                Just [] ->
                    Nothing

                Just (x :: xs_) ->
                    if e == x then
                        Just xs_
                    else
                        Nothing
    in
        foldl step (Just xs) prefix


{-| Group similar elements together. `group` is equivalent to `groupWhile (==)`.

    group [1,2,2,3,3,3,2,2,1] == [[1],[2,2],[3,3,3],[2,2],[1]]

-}
group : List a -> List (List a)
group =
    groupWhile (==)


{-| Group elements together, using a custom equality test.

    groupWhile (\x y -> first x == first y) [(0,'a'),(0,'b'),(1,'c'),(1,'d')] == [[(0,'a'),(0,'b')],[(1,'c'),(1,'d')]]

The equality test should be an [equivalence relation](https://en.wikipedia.org/wiki/Equivalence_relation), i.e. it should have the properties:

  - Reflexivity - Testing an object against itself returns `True`.
  - Symmetry - Testing two objects should give the same result regardless of the order they are passed.
  - Transitivity - If the test on a first object and a second object results in `True`, and further if the test on that second object and a third also results in `True`, then the test should result in `True` when the first and third objects are passed.

For non-equivalent relations `groupWhile` has non-intuitive behavior. For example, inequality comparisons like `(<)` are not equivalence relations, so do *not* write `groupWhile (<) [1,3,5,2,4]`, as it will give an unexpected answer.

For grouping elements with a comparison test which is merely transitive, such as `(<)` or `(<=)`, see `groupWhileTransitively`.

-}
groupWhile : (a -> a -> Bool) -> List a -> List (List a)
groupWhile eq xs_ =
    case xs_ of
        [] ->
            []

        x :: xs ->
            let
                ( ys, zs ) =
                    span (eq x) xs
            in
                (x :: ys) :: groupWhile eq zs


{-| Group elements together, using a custom comparison test. Start a new group each time the comparison test doesn't hold for two adjacent elements.

    groupWhileTransitively (<) [1,2,3,2,4,1,3,2,1] == [[1,2,3],[2,4],[1,3],[2],[1]]

-}
groupWhileTransitively : (a -> a -> Bool) -> List a -> List (List a)
groupWhileTransitively compare list =
    groupWhileTransitivelyHelp [] [] compare list


groupWhileTransitivelyHelp : List (List a) -> List a -> (a -> a -> Bool) -> List a -> List (List a)
groupWhileTransitivelyHelp result currentGroup compare list =
    case list of
        [] ->
            List.reverse <|
                if List.isEmpty currentGroup then
                    result
                else
                    List.reverse (currentGroup :: result)

        [ x ] ->
            List.reverse <|
                (List.reverse (x :: currentGroup) :: result)

        first :: ((second :: _) as rest) ->
            if compare first second then
                groupWhileTransitivelyHelp
                    result
                    (first :: currentGroup)
                    compare
                    rest
            else
                groupWhileTransitivelyHelp
                    (List.reverse (first :: currentGroup) :: result)
                    []
                    compare
                    rest


{-| Return all initial segments of a list, from shortest to longest, empty list first, the list itself last.

    inits [1,2,3] == [[],[1],[1,2],[1,2,3]]

-}
inits : List a -> List (List a)
inits =
    foldr (\e acc -> [] :: map ((::) e) acc) [ [] ]


{-| Return all final segments of a list, from longest to shortest, the list itself first, empty list last.

    tails [1,2,3] == [[1,2,3],[2,3],[3],[]]

-}
tails : List a -> List (List a)
tails =
    foldr tailsHelp [ [] ]


tailsHelp : a -> List (List a) -> List (List a)
tailsHelp e list =
    case list of
        x :: xs ->
            (e :: x) :: x :: xs

        [] ->
            []


{-| Return all combinations in the form of (element, rest of the list). Read [Haskell Libraries proposal](https://mail.haskell.org/pipermail/libraries/2008-February/009270.html) for further ideas on how to use this function.

    select [1,2,3,4] == [(1,[2,3,4]),(2,[1,3,4]),(3,[1,2,4]),(4,[1,2,3])]

-}
select : List a -> List ( a, List a )
select xs =
    case xs of
        [] ->
            []

        x :: xs ->
            ( x, xs ) :: map (\( y, ys ) -> ( y, x :: ys )) (select xs)


{-| Return all combinations in the form of (elements before, element, elements after).

    selectSplit [1,2,3] == [([],1,[2,3]),([1],2,[3]),([1,2],3,[])]

-}
selectSplit : List a -> List ( List a, a, List a )
selectSplit xs =
    case xs of
        [] ->
            []

        x :: xs ->
            ( [], x, xs ) :: map (\( lys, y, rys ) -> ( x :: lys, y, rys )) (selectSplit xs)


{-| Take two lists and return `True`, if the first list is the prefix of the second list.
-}
isPrefixOf : List a -> List a -> Bool
isPrefixOf prefix xs =
    case ( prefix, xs ) of
        ( [], _ ) ->
            True

        ( _ :: _, [] ) ->
            False

        ( p :: ps, x :: xs ) ->
            p == x && isPrefixOf ps xs


{-| Take two lists and return `True`, if the first list is the suffix of the second list.
-}
isSuffixOf : List a -> List a -> Bool
isSuffixOf suffix xs =
    isPrefixOf (reverse suffix) (reverse xs)


{-| Return True if all the elements of the first list occur in-order and
consecutively anywhere within the second.

    isInfixOf [5, 7, 11] [2, 3, 5, 7, 11, 13] == True
    isInfixOf [5, 7, 13] [2, 3, 5, 7, 11, 13] == False
    isInfixOf [3, 5, 2] [2, 3, 5, 7, 11, 13] == False

-}
isInfixOf : List a -> List a -> Bool
isInfixOf infixList list =
    case infixList of
        [] ->
            True

        x :: xs ->
            isInfixOfHelp x xs list


isInfixOfHelp : a -> List a -> List a -> Bool
isInfixOfHelp infixHead infixTail list =
    case list of
        [] ->
            False

        x :: xs ->
            if x == infixHead then
                isPrefixOf infixTail xs
            else
                isInfixOfHelp infixHead infixTail xs


{-| Return True if all the elements of the first list occur, in order, in the
second. The elements do not have to occur consecutively.

    isSubsequenceOf ["E", "l", "m"] ["E", "a", "t", " ", "l", "i", "m", "e", "s"] == True
    isSubsequenceOf ["E", "l", "m"] ["E", "m", "a", "i", "l"] == False

-}
isSubsequenceOf : List a -> List a -> Bool
isSubsequenceOf subseq list =
    case ( subseq, list ) of
        ( [], _ ) ->
            True

        ( _, [] ) ->
            False

        ( x :: xs, y :: ys ) ->
            if x == y then
                isSubsequenceOf xs ys
            else
                isSubsequenceOf subseq ys


{-| Take two lists and return `True`, if the first list is a permutation of the second list.
-}
isPermutationOf : List a -> List a -> Bool
isPermutationOf permut xs =
    member permut (permutations xs)


{-| Take two lists and returns a list of corresponding pairs
-}
zip : List a -> List b -> List ( a, b )
zip =
    map2 (,)


{-| Take three lists and returns a list of triples
-}
zip3 : List a -> List b -> List c -> List ( a, b, c )
zip3 =
    map3 (,,)


{-| Take four lists and returns a list of quadruples
-}
zip4 : List a -> List b -> List c -> List d -> List ( a, b, c, d )
zip4 =
    map4 (,,,)


{-| Take five lists and returns a list of quintuples
-}
zip5 : List a -> List b -> List c -> List d -> List e -> List ( a, b, c, d, e )
zip5 =
    map5 (,,,,)


{-| Map functions taking multiple arguments over multiple lists, regardless of list length.
All possible combinations will be explored.

lift2 (+) [1,2,3][4,5] == [5,6,6,7,7,8]

-}
lift2 : (a -> b -> c) -> List a -> List b -> List c
lift2 f la lb =
    la |> andThen (\a -> lb |> andThen (\b -> [ f a b ]))


{-| -}
lift3 : (a -> b -> c -> d) -> List a -> List b -> List c -> List d
lift3 f la lb lc =
    la |> andThen (\a -> lb |> andThen (\b -> lc |> andThen (\c -> [ f a b c ])))


{-| -}
lift4 : (a -> b -> c -> d -> e) -> List a -> List b -> List c -> List d -> List e
lift4 f la lb lc ld =
    la |> andThen (\a -> lb |> andThen (\b -> lc |> andThen (\c -> ld |> andThen (\d -> [ f a b c d ]))))


{-| Split list into groups of length `size`. If there are not enough elements
to completely fill the last group, it will not be included. This is equivalent
to calling `groupsOfWithStep` with the same `size` and `step`.

    groupsOf 3 (range 1 10) == [[1,2,3],[4,5,6],[7,8,9]]

-}
groupsOf : Int -> List a -> List (List a)
groupsOf size xs =
    groupsOfWithStep size size xs


{-| Split list into groups of length `size` at offsets `step` apart. If there
are not enough elements to completely fill the last group, it will not be
included. (See `greedyGroupsOfWithStep` if you would like the last group to be
included regardless.)

    groupsOfWithStep 4 4 (range 1 10) == [[1,2,3,4],[5,6,7,8]]
    groupsOfWithStep 3 1 (range 1 5) == [[1,2,3],[2,3,4],[3,4,5]]
    groupsOfWithStep 3 6 (range 1 20) == [[1,2,3],[7,8,9],[13,14,15]]

If `step == size`, every element (except for perhaps the last few due to the
non-greedy behavior) will appear in exactly one group. If `step < size`, there
will be an overlap between groups. If `step > size`, some elements will be
skipped and not appear in any groups.

-}
groupsOfWithStep : Int -> Int -> List a -> List (List a)
groupsOfWithStep size step xs =
    let
        group =
            List.take size xs

        xs_ =
            List.drop step xs

        okayArgs =
            size > 0 && step > 0

        okayLength =
            size == List.length group
    in
        if okayArgs && okayLength then
            group :: groupsOfWithStep size step xs_
        else
            []


{-| `groupsOfVarying ns` takes `n` elements from a list for each `n` in `ns`, splitting the list into variably sized segments

    groupsOfVarying [2, 3, 1] ["a", "b", "c", "d", "e", "f"] == [["a", "b"], ["c", "d", "e"], ["f"]]
    groupsOfVarying [2] ["a", "b", "c", "d", "e", "f"] == [["a", "b"]]
    groupsOfVarying [2, 3, 1, 5, 6] ["a", "b", "c", "d", "e"] == [["a", "b"], ["c", "d", "e"]]

-}
groupsOfVarying : List Int -> List a -> List (List a)
groupsOfVarying listOflengths list =
    groupsOfVarying_ listOflengths list []


groupsOfVarying_ : List Int -> List a -> List (List a) -> List (List a)
groupsOfVarying_ listOflengths list accu =
    case ( listOflengths, list ) of
        ( length :: tailLengths, _ :: _ ) ->
            let
                ( head, tail ) =
                    splitAt length list
            in
                groupsOfVarying_ tailLengths tail (head :: accu)

        _ ->
            List.reverse accu


{-| Greedily split list into groups of length `size`. The last group of
elements will be included regardless of whether there are enough elements in
the list to completely fill it. This is equivalent to calling
`greedyGroupsOfWithStep` with the same `size` and `step`.

    greedyGroupsOf 3 (range 1 10) == [[1,2,3],[4,5,6],[7,8,9],[10]]

-}
greedyGroupsOf : Int -> List a -> List (List a)
greedyGroupsOf size xs =
    greedyGroupsOfWithStep size size xs


{-| Greedily split list into groups of length `size` at offsets `step` apart.
The last group of elements will be included regardless of whether there are
enough elements in the list to completely fill it. (See `groupsOfWithStep`
for the non-greedy version of this function).

    greedyGroupsOfWithStep 4 4 (range 1 10) == [[1,2,3,4],[5,6,7,8],[9,10]]
    greedyGroupsOfWithStep 3 2 (range 1 6) == [[1,2,3],[3,4,5],[5,6]]
    greedyGroupsOfWithStep 3 6 (range 1 20) == [[1,2,3],[7,8,9],[13,14,15],[19,20]]

If `step == size`, every element will appear in exactly one group. If
`step < size`, there will be an overlap between groups. If `step > size`, some
elements will be skipped and not appear in any groups.

-}
greedyGroupsOfWithStep : Int -> Int -> List a -> List (List a)
greedyGroupsOfWithStep size step xs =
    let
        group =
            List.take size xs

        xs_ =
            List.drop step xs

        okayArgs =
            size > 0 && step > 0

        okayXs =
            List.length xs > 0
    in
        if okayArgs && okayXs then
            group :: greedyGroupsOfWithStep size step xs_
        else
            []<|MERGE_RESOLUTION|>--- conflicted
+++ resolved
@@ -946,7 +946,6 @@
     foldl1 (++) ["a","b","c"] == Just "cba"
     foldl1 min [] == Nothing
 
-    ** PLEASE NOTE ** the type signature of `foldl1` is inconsistent with the elm core implementation with `List.foldl`. Sorry. `List.foldl` takes `a -> b -> b`, where the `b`s are the accumulated value. `List.Extra.foldl1` treats the first parameter as the accumulated value not the second. `b -> a -> b`.
 -}
 foldl1 : (a -> a -> a) -> List a -> Maybe a
 foldl1 func list =
@@ -963,11 +962,7 @@
     foldr1 (-) [1,2,3,4] == Just -2
     foldr1 (++) ["a","b","c"] == Just "abc"
     foldr1 min [] == Nothing
-<<<<<<< HEAD
-
-=======
-    foldr1 (-) [1,2,3] == Just 2
->>>>>>> 4ef2cf8a
+
 -}
 foldr1 : (a -> a -> a) -> List a -> Maybe a
 foldr1 func list =
