module List.Extra exposing
    ( last, init, getAt, uncons, unconsLast, maximumBy, maximumWith, minimumBy, minimumWith, andMap, andThen, reverseMap, takeWhile, dropWhile, unique, uniqueBy, allDifferent, allDifferentBy, setIf, setAt, remove, updateIf, updateAt, updateIfIndex, removeAt, removeIfIndex, filterNot, swapAt, stableSortWith
    , intercalate, transpose, subsequences, permutations, interweave, cartesianProduct, uniquePairs
    , foldl1, foldr1, indexedFoldl, indexedFoldr
    , scanl, scanl1, scanr, scanr1, mapAccuml, mapAccumr, unfoldr, iterate, initialize, cycle, reverseRange
    , splitAt, splitWhen, takeWhileRight, dropWhileRight, span, break, stripPrefix, group, groupWhile, inits, tails, select, selectSplit, gatherEquals, gatherEqualsBy, gatherWith
    , isPrefixOf, isSuffixOf, isInfixOf, isSubsequenceOf, isPermutationOf
    , notMember, find, elemIndex, elemIndices, findIndex, findIndices, findMap, count
    , zip, zip3
    , lift2, lift3, lift4
    , groupsOf, groupsOfWithStep, groupsOfVarying, greedyGroupsOf, greedyGroupsOfWithStep
    , joinOn
    )

{-| Convenience functions for working with List


# Basics

@docs last, init, getAt, uncons, unconsLast, maximumBy, maximumWith, minimumBy, minimumWith, andMap, andThen, reverseMap, takeWhile, dropWhile, unique, uniqueBy, allDifferent, allDifferentBy, setIf, setAt, remove, updateIf, updateAt, updateIfIndex, removeAt, removeIfIndex, filterNot, swapAt, stableSortWith


# List transformations

@docs intercalate, transpose, subsequences, permutations, interweave, cartesianProduct, uniquePairs


# Folds

@docs foldl1, foldr1, indexedFoldl, indexedFoldr


# Building lists

@docs scanl, scanl1, scanr, scanr1, mapAccuml, mapAccumr, unfoldr, iterate, initialize, cycle, reverseRange


# Sublists

@docs splitAt, splitWhen, takeWhileRight, dropWhileRight, span, break, stripPrefix, group, groupWhile, inits, tails, select, selectSplit, gatherEquals, gatherEqualsBy, gatherWith


# Predicates

@docs isPrefixOf, isSuffixOf, isInfixOf, isSubsequenceOf, isPermutationOf


# Searching

@docs notMember, find, elemIndex, elemIndices, findIndex, findIndices, findMap, count


# Zipping

@docs zip, zip3


# Lift functions onto multiple lists of arguments

@docs lift2, lift3, lift4


# Split to groups of given size

@docs groupsOf, groupsOfWithStep, groupsOfVarying, greedyGroupsOf, greedyGroupsOfWithStep


# Joins

@docs joinOn

-}

import List exposing (..)
import Tuple exposing (first, second)


{-| Extract the last element of a list.

    last [ 1, 2, 3 ]
    --> Just 3

    last []
    --> Nothing

-}
last : List a -> Maybe a
last items =
    case items of
        [] ->
            Nothing

        [ x ] ->
            Just x

        _ :: rest ->
            last rest


{-| Return all elements of the list except the last one.

    init [ 1, 2, 3 ]
    --> Just [ 1, 2 ]

    init []
    --> Nothing

-}
init : List a -> Maybe (List a)
init items =
    case items of
        [] ->
            Nothing

        nonEmptyList ->
            nonEmptyList
                |> List.reverse
                |> List.tail
                |> Maybe.map List.reverse


{-| Returns `Just` the element at the given index in the list,
or `Nothing` if the index is out of range.
-}
getAt : Int -> List a -> Maybe a
getAt idx xs =
    if idx < 0 then
        Nothing

    else
        List.head <| List.drop idx xs


{-| Returns a list of repeated applications of `f`. If `f` returns `Nothing`
the iteration will stop. If it returns `Just y` then `y` will be added to the
list and the iteration will continue with `f y`.

    collatz : Int -> Maybe Int
    collatz n =
        if n == 1 then
            Nothing
        else
            Just <|
                if modBy 2 n == 0 then
                    n // 2
                else
                    3 * n + 1

    iterate collatz 13
    --> [13,40,20,10,5,16,8,4,2,1]

-}
iterate : (a -> Maybe a) -> a -> List a
iterate f x =
    iterateHelp f x [] |> List.reverse


iterateHelp : (a -> Maybe a) -> a -> List a -> List a
iterateHelp f x acc =
    case f x of
        Just x_ ->
            iterateHelp f x_ (x :: acc)

        Nothing ->
            x :: acc


{-| Initialize a list of some length with some function.

`initialize n f` creates a list of length `n` with the element at index `i` initialized to the result of `f i`.

-}
initialize : Int -> (Int -> a) -> List a
initialize n f =
    let
        step i acc =
            if i < 0 then
                acc

            else
                step (i - 1) (f i :: acc)
    in
    step (n - 1) []


{-| Creates a list of the given length whose elements are obtained by cycling
through the elements of the given list. If the given list is empty, the
resulting list will be empty.

    cycle 6 [ 4, 7, 8 ]
    --> [ 4, 7, 8, 4, 7, 8 ]

    cycle 4 [ 'a', 'b', 'c' ]
    --> [ 'a', 'b', 'c', 'a' ]

    cycle 9001 []
    --> []

    cycle 2 [ 1, 2, 3, 4, 5 ]
    --> [ 1, 2 ]

-}
cycle : Int -> List a -> List a
cycle len list =
    let
        cycleLength =
            List.length list
    in
    if cycleLength == 0 || cycleLength == len then
        list

    else if cycleLength < len then
        List.reverse
            (reverseAppend
                (List.take (remainderBy cycleLength len) list)
                (cycleHelp [] (len // cycleLength) list)
            )

    else
        List.take len list


cycleHelp : List a -> Int -> List a -> List a
cycleHelp acc n list =
    if n > 0 then
        cycleHelp (reverseAppend list acc) (n - 1) list

    else
        acc


{-| Create a list of numbers, every element decreasing by one.
You give the highest and lowest number that should be in the list.
More efficient than calling `List.reverse (List.range lo hi)`

    range 6 3 == [ 6, 5, 4, 3 ]

    range 3 3 == [ 3 ]

    range 3 6 == []

-}
reverseRange : Int -> Int -> List Int
reverseRange =
    let
        helper : List Int -> Int -> Int -> List Int
        helper list high low =
            if high >= low then
                helper (low :: list) high (low + 1)

            else
                list
    in
    helper []


{-| Decompose a list into its head and tail. If the list is empty, return `Nothing`. Otherwise, return `Just (x, xs)`, where `x` is head and `xs` is tail.

    uncons [1,2,3]
    --> Just (1, [2,3])

    uncons []
    --> Nothing

-}
uncons : List a -> Maybe ( a, List a )
uncons list =
    case list of
        [] ->
            Nothing

        first :: rest ->
            Just ( first, rest )


{-| Decompose a list into its body and last element. If the list is empty, return `Nothing`. Otherwise, return `Just (x, xs)`, where `x` is the last element and `xs` is the body.

    unconsLast [1,2,3]
    --> Just (3, [1,2])

    unconsLast []
    --> Nothing

-}
unconsLast : List a -> Maybe ( a, List a )
unconsLast list =
    case List.reverse list of
        [] ->
            Nothing

        last_ :: rest ->
            ( last_, List.reverse rest )
                |> Just


{-| Find the first maximum element in a list using a comparable transformation
-}
maximumBy : (a -> comparable) -> List a -> Maybe a
maximumBy f ls =
    let
        maxBy x ( y, fy ) =
            let
                fx =
                    f x
            in
            if fx > fy then
                ( x, fx )

            else
                ( y, fy )
    in
    case ls of
        [ l_ ] ->
            Just l_

        l_ :: ls_ ->
            Just <| first <| foldl maxBy ( l_, f l_ ) ls_

        _ ->
            Nothing


{-| Find the first maximum element in a list using a comparison function

    maximumWith compare []
    --> Nothing

    maximumWith
      (\x y -> compare x.val y.val)
      [{id=1, val=1}, {id=2, val=2}, {id=3,val=2}]
    --> Just { id = 2, val = 2 }

-}
maximumWith : (a -> a -> Order) -> List a -> Maybe a
maximumWith comparator list =
    foldl1
        (\x y ->
            case comparator x y of
                GT ->
                    x

                _ ->
                    y
        )
        list


{-| Find the first minimum element in a list using a comparable transformation
-}
minimumBy : (a -> comparable) -> List a -> Maybe a
minimumBy f ls =
    let
        minBy x ( y, fy ) =
            let
                fx =
                    f x
            in
            if fx < fy then
                ( x, fx )

            else
                ( y, fy )
    in
    case ls of
        [ l_ ] ->
            Just l_

        l_ :: ls_ ->
            Just <| first <| foldl minBy ( l_, f l_ ) ls_

        _ ->
            Nothing


{-| Find the first minimum element in a list using a comparison function

    minimumWith compare []
    --> Nothing
    minimumWith
      (\x y -> compare x.val y.val)
      [{id=1, val=2}, {id=2, val=1}, {id=3,val=1}]
    --> Just { id = 2, val = 1 }

-}
minimumWith : (a -> a -> Order) -> List a -> Maybe a
minimumWith comparator list =
    foldl1
        (\x y ->
            case comparator x y of
                LT ->
                    x

                _ ->
                    y
        )
        list


{-| Take elements in order as long as the predicate evaluates to `True`
-}
takeWhile : (a -> Bool) -> List a -> List a
takeWhile predicate =
    let
        takeWhileMemo memo list =
            case list of
                [] ->
                    List.reverse memo

                x :: xs ->
                    if predicate x then
                        takeWhileMemo (x :: memo) xs

                    else
                        List.reverse memo
    in
    takeWhileMemo []


{-| Drop elements in order as long as the predicate evaluates to `True`
-}
dropWhile : (a -> Bool) -> List a -> List a
dropWhile predicate list =
    case list of
        [] ->
            []

        x :: xs ->
            if predicate x then
                dropWhile predicate xs

            else
                list


{-| Remove duplicate values, keeping the first instance of each element which appears more than once.

    unique [ 0, 1, 1, 0, 1 ]
    --> [ 0, 1 ]

-}
unique : List a -> List a
unique list =
    uniqueHelp identity [] list []


{-| Drop duplicates where what is considered to be a duplicate is the result of first applying the supplied function to the elements of the list.
-}
uniqueBy : (a -> b) -> List a -> List a
uniqueBy f list =
    uniqueHelp f [] list []


{-| Indicate if list has duplicate values.

    allDifferent [ 0, 1, 1, 0, 1 ]
    --> False

    allDifferent [ 0, 1, 2]
    --> True

-}
allDifferent : List a -> Bool
allDifferent list =
    allDifferentBy identity list


{-| Indicate if list has duplicate values when supplied function are applied on each values.
-}
allDifferentBy : (a -> b) -> List a -> Bool
allDifferentBy f list =
    List.length list == List.length (uniqueBy f list)


uniqueHelp : (a -> b) -> List b -> List a -> List a -> List a
uniqueHelp f existing remaining accumulator =
    case remaining of
        [] ->
            List.reverse accumulator

        first :: rest ->
            let
                computedFirst =
                    f first
            in
            if List.member computedFirst existing then
                uniqueHelp f existing rest accumulator

            else
                uniqueHelp f (computedFirst :: existing) rest (first :: accumulator)


{-| Map functions taking multiple arguments over multiple lists. Each list should be of the same length.

    toIntFunctions : List (Float -> Int)
    toIntFunctions =
        [ round
        , floor
        , ceiling
        , truncate
        ]

    toIntFunctions
        |> andMap [ -1.5, -1.5, -1.5, -1.5 ]
        --> [ -1, -2, -1, -1 ]


    math : List (Int -> Int)
    math =
        [ (+) 1
        , (*) 2
        , (*) 3 >> (+) 1
        ]

    math
        |> andMap [ 1, 2, 3 ]
        --> [ 2, 4, 10 ]

-}
andMap : List a -> List (a -> b) -> List b
andMap l fl =
    map2 (<|) fl l


{-| Equivalent to `concatMap`. For example, suppose you want to have a cartesian product of [1,2] and [3,4]:

    [ 1, 2 ]
        |> andThen
            (\x ->
                [ 3, 4 ]
                    |> andThen (\y -> [ ( x, y ) ])
            )
        --> [ ( 1, 3 ), ( 1, 4 ), ( 2, 3 ), ( 2, 4 ) ]

Now suppose we want to have a cartesian product between the first list and the second list and its doubles:

    [ 1, 2 ]
        |> andThen
            (\x ->
                [ 3, 4 ]
                    |> andThen
                        (\y ->
                            [ y, y * 2 ]
                                |> andThen (\z -> [ ( x, z ) ])
                        )
            )
        --> [ ( 1, 3 ), ( 1, 6 ), ( 1, 4 ), ( 1, 8 ), ( 2, 3 ), ( 2, 6 ), ( 2, 4 ), ( 2, 8 )]

Advanced functional programmers will recognize this as the implementation of bind operator (>>=) for lists from the `Monad` typeclass.

-}
andThen : (a -> List b) -> List a -> List b
andThen =
    concatMap


{-| `reverseMap f xs` gives the same result as `List.reverse (List.map f xs)`,
but is tail-recursive and slightly more efficient.

    reverseMap sqrt [ 1, 4, 9 ]
    --> [ 3, 2, 1 ]

-}
reverseMap : (a -> b) -> List a -> List b
reverseMap f xs =
    foldl (\x acc -> f x :: acc) [] xs


{-| Negation of `member`.

    notMember 1 [ 1, 2, 3 ]
    --> False

    notMember 4 [ 1, 2, 3 ]
    --> True

-}
notMember : a -> List a -> Bool
notMember x =
    not << member x


{-| Find the first element that satisfies a predicate and return
Just that element. If none match, return Nothing.

    find (\num -> num > 5) [ 2, 4, 6, 8 ]
    --> Just 6

-}
find : (a -> Bool) -> List a -> Maybe a
find predicate list =
    case list of
        [] ->
            Nothing

        first :: rest ->
            if predicate first then
                Just first

            else
                find predicate rest


{-| Return the index of the first occurrence of the element. Otherwise, return `Nothing`. Indexing starts from 0.

    elemIndex 1 [ 1, 2, 3 ]
    --> Just 0

    elemIndex 4 [ 1, 2, 3 ]
    --> Nothing

    elemIndex 1 [ 1, 2, 1 ]
    --> Just 0

-}
elemIndex : a -> List a -> Maybe Int
elemIndex x =
    findIndex ((==) x)


{-| Return all indices of occurrences of the element. If element is not found, return empty list. Indexing starts from 0.

    elemIndices 1 [ 1, 2, 3 ]
    --> [ 0 ]

    elemIndices 4 [ 1, 2, 3 ]
    --> []

    elemIndices 1 [ 1, 2, 1 ]
    --> [ 0, 2 ]

-}
elemIndices : a -> List a -> List Int
elemIndices x =
    findIndices ((==) x)


{-| Take a predicate and a list, return the index of the first element that satisfies the predicate. Otherwise, return `Nothing`. Indexing starts from 0.

    isEven : Int -> Bool
    isEven i =
        modBy 2 i == 0

    findIndex isEven [ 1, 2, 3 ]
    --> Just 1

    findIndex isEven [ 1, 3, 5 ]
    --> Nothing

    findIndex isEven [ 1, 2, 4 ]
    --> Just 1

-}
findIndex : (a -> Bool) -> List a -> Maybe Int
findIndex =
    findIndexHelp 0


findIndexHelp : Int -> (a -> Bool) -> List a -> Maybe Int
findIndexHelp index predicate list =
    case list of
        [] ->
            Nothing

        x :: xs ->
            if predicate x then
                Just index

            else
                findIndexHelp (index + 1) predicate xs


{-| Take a predicate and a list, return indices of all elements satisfying the predicate. Otherwise, return empty list. Indexing starts from 0.

    isEven : Int -> Bool
    isEven i =
        modBy 2 i == 0

    findIndices isEven [ 1, 2, 3 ]
    --> [ 1 ]

    findIndices isEven [ 1, 3, 5 ]
    --> []

    findIndices isEven [ 1, 2, 4 ]
    --> [ 1, 2 ]

-}
findIndices : (a -> Bool) -> List a -> List Int
findIndices predicate =
    let
        consIndexIf index x acc =
            if predicate x then
                index :: acc

            else
                acc
    in
    indexedFoldr consIndexIf []


{-| Apply a function that may succeed to values in the list and return the result of the first successful match. If none match, then return Nothing.

    mapOverFive : Int -> Maybe Int
    mapOverFive num =
        if num > 5 then
            Just (num * 2)
        else
            Nothing

    findMap mapOverFive [2, 4, 6, 8]
    --> Just 12

This is particularly useful in cases where you have a complex type in a list, and you need to pick out the the first one

    type alias HouseModel =
        {}

    type Property
        = Rental
        | House HouseModel
        | Commercial

    toHouse : Property -> Maybe HouseModel
    toHouse property =
        case property of
            House house ->
                Just house

            _ ->
                Nothing

    viewFirstHomeOfInterest : Viewer -> List Property -> Html msg
    viewFirstHomeOfInterest viewer propertiesQuery =
        propertiesQuery
            |> findMap toHouse
            |> Maybe.map homeView
            |> Maybe.withDefault noHomeView

-}
findMap : (a -> Maybe b) -> List a -> Maybe b
findMap f list =
    case list of
        [] ->
            Nothing

        a :: tail ->
            case f a of
                Just b ->
                    Just b

                Nothing ->
                    findMap f tail


{-| Returns the number of elements in a list that satisfy a given predicate.
Equivalent to `List.length (List.filter pred list)` but more efficient.

    count
        (modBy 2 >> (==) 1) [ 1, 2, 3, 4, 5, 6, 7 ]
    --> 4

    count
        ((==) "yeah")
        [ "She", "loves", "you", "yeah", "yeah", "yeah" ]
    --> 3

-}
count : (a -> Bool) -> List a -> Int
count predicate =
    List.foldl
        (\x acc ->
            if predicate x then
                acc + 1

            else
                acc
        )
        0


{-| Replace all values that satisfy a predicate with a replacement value.
-}
setIf : (a -> Bool) -> a -> List a -> List a
setIf predicate replacement list =
    updateIf predicate (always replacement) list


{-| Replace all values that satisfy a predicate by calling an update function.
-}
updateIf : (a -> Bool) -> (a -> a) -> List a -> List a
updateIf predicate update list =
    List.map
        (\item ->
            if predicate item then
                update item

            else
                item
        )
        list


{-| Replace a value at a specific index by calling an update function. Return the original list if the index is out of range.

    updateAt 0 ((+) 1) [ 1, 2, 3 ]
    --> [ 2, 2, 3 ]

See also `updateIfIndex`.

-}
updateAt : Int -> (a -> a) -> List a -> List a
updateAt index fn list =
    if index < 0 then
        list

    else
        let
            head =
                List.take index list

            tail =
                List.drop index list
        in
        case tail of
            x :: xs ->
                head ++ fn x :: xs

            _ ->
                list


{-| Replace a value at an index that satisfies a predicate, by calling an update function.

    updateIfIndex ((==) 2) ((+) 1) [ 1, 2, 3 ]
    --> [ 1, 2, 4 ]

See also `updateAt`.

-}
updateIfIndex : (Int -> Bool) -> (a -> a) -> List a -> List a
updateIfIndex predicate update list =
    List.indexedMap
        (\i x ->
            if predicate i then
                update x

            else
                x
        )
        list


{-| Remove the first occurrence of a value from a list.
-}
remove : a -> List a -> List a
remove x xs =
    case xs of
        [] ->
            []

        y :: ys ->
            if x == y then
                ys

            else
                y :: remove x ys


{-| Set a value in a list by index. Return the original list if the index is out of range.

    setAt 0 42 [ 1, 2, 3 ]
    --> [ 42, 2, 3 ]

-}
setAt : Int -> a -> List a -> List a
setAt index value =
    updateAt index (always value)


{-| Similar to List.sortWith, this sorts values with a custom comparison function.
Unlike List.sortWith, this sort is guaranteed to be a stable sort.
Note that List.sortWith is faster and is preferred if sort stability is not required.
-}
stableSortWith : (a -> a -> Basics.Order) -> List a -> List a
stableSortWith pred list =
    let
        listWithIndex =
            List.indexedMap (\i a -> ( a, i )) list

        predWithIndex ( a1, i1 ) ( a2, i2 ) =
            let
                result =
                    pred a1 a2
            in
            case result of
                Basics.EQ ->
                    Basics.compare i1 i2

                _ ->
                    result
    in
    List.sortWith predWithIndex listWithIndex |> List.map first


{-| Swap two values in a list by index. Return the original list if the index is out of range.
If the same index is supplied twice the operation has no effect.

    swapAt 1 2 [ 1, 2, 3 ]
    --> [ 1, 3, 2 ]

-}
swapAt : Int -> Int -> List a -> List a
swapAt index1 index2 l =
    if index1 == index2 || index1 < 0 then
        l

    else if index1 > index2 then
        swapAt index2 index1 l

    else
        let
            ( part1, tail1 ) =
                splitAt index1 l

            ( head2, tail2 ) =
                splitAt (index2 - index1) tail1
        in
        case ( uncons head2, uncons tail2 ) of
            ( Just ( value1, part2 ), Just ( value2, part3 ) ) ->
                List.concat [ part1, value2 :: part2, value1 :: part3 ]

            _ ->
                l


{-| Remove the element at an index from a list. Return the original list if the index is out of range.

    removeAt 0 [ 1, 2, 3 ]
    --> [ 2, 3 ]

See also `removeIfIndex`.

-}
removeAt : Int -> List a -> List a
removeAt index l =
    if index < 0 then
        l

    else
        case drop index l of
            [] ->
                l

            _ :: rest ->
                take index l ++ rest


{-| Remove an element at an index that satisfies a predicate.

    removeIfIndex ((==) 2) [ 1, 2, 3 ]
    --> [ 1, 2 ]

See also `removeAt`.

-}
removeIfIndex : (Int -> Bool) -> List a -> List a
removeIfIndex predicate =
    indexedFoldr
        (\index item acc ->
            if predicate index then
                acc

            else
                item :: acc
        )
        []


{-| Take a predicate and a list, and return a list that contains elements which fails to satisfy the predicate.
This is equivalent to `List.filter (not << predicate) list`.

    isEven : Int -> Bool
    isEven i =
        modBy 2 i == 0

    filterNot isEven [ 1, 2, 3, 4 ]
    --> [ 1, 3 ]

-}
filterNot : (a -> Bool) -> List a -> List a
filterNot pred list =
    List.filter (not << pred) list


{-| Take a list and a list of lists, insert that list between every list in the list of lists, concatenate the result. `intercalate xs xss` is equivalent to `concat (intersperse xs xss)`.

    intercalate [ 0, 0 ] [ [ 1, 2 ], [ 3, 4 ], [ 5, 6 ] ]
    --> [ 1, 2, 0, 0, 3, 4, 0, 0, 5, 6 ]

-}
intercalate : List a -> List (List a) -> List a
intercalate xs =
    concat << intersperse xs


{-| Transpose rows and columns of the list of lists.

    transpose [ [ 1, 2, 3 ], [ 4, 5, 6 ] ]
    --> [ [ 1, 4 ], [ 2, 5 ], [ 3, 6 ] ]

    transpose [ [ 10, 11 ], [ 20, 40 ], [ 30, 31, 32, 400 ] ]
    --> [ [ 10, 20, 30 ], [ 11, 40, 31 ] ]

-}
transpose : List (List a) -> List (List a)
transpose listOfLists =
    List.foldr (List.map2 (::)) (List.repeat (rowsLength listOfLists) []) listOfLists


rowsLength : List (List a) -> Int
rowsLength listOfLists =
    case listOfLists of
        [] ->
            0

        x :: _ ->
            List.length x


{-| Return the list of all subsequences of a list.

    subsequences [ 1, 2, 3 ]
    --> [ [], [ 1 ], [ 2 ], [ 1, 2 ], [ 3 ], [ 1, 3 ], [ 2, 3 ], [ 1, 2, 3 ] ]

-}
subsequences : List a -> List (List a)
subsequences xs =
    [] :: subsequencesNonEmpty xs


{-| Return the list of all subsequences of the argument, except for the empty list.

    subsequencesNonEmpty [ 1, 2, 3 ]
        == [ [ 1 ], [ 2 ], [ 1, 2 ], [ 3 ], [ 1, 3 ], [ 2, 3 ], [ 1, 2, 3 ] ]

NOTE:
This function is not exposed. It appears it was never exposed (
at least not before elm-community/list-extra 1.0.0, but I know
theres a prehistory at circuithub/list-extra). But it has
documentation, suggesting someone intended it to be exposed.

  - Chadtech October 6th, 2018

-}
subsequencesNonEmpty : List a -> List (List a)
subsequencesNonEmpty list =
    case list of
        [] ->
            []

        first :: rest ->
            let
                f ys r =
                    ys :: (first :: ys) :: r
            in
            [ first ] :: foldr f [] (subsequencesNonEmpty rest)


{-| Return the list of of all permutations of a list. The result is in lexicographic order.

    permutations [ 1, 2, 3 ]
    --> [ [ 1, 2, 3 ], [ 1, 3, 2 ], [ 2, 1, 3 ], [ 2, 3, 1 ], [ 3, 1, 2 ], [ 3, 2, 1 ] ]

-}
permutations : List a -> List (List a)
permutations xs_ =
    case xs_ of
        [] ->
            [ [] ]

        xs ->
            let
                f ( y, ys ) =
                    map ((::) y) (permutations ys)
            in
            concatMap f (select xs)


{-| Return a list that contains elements from the two provided, in alternate order.
If one list runs out of items, append the items from the remaining list.

    interweave [ 1, 3 ] [ 2, 4 ]
    --> [ 1, 2, 3, 4 ]

    interweave [ 1, 3, 5, 7 ] [ 2, 4 ]
    --> [ 1, 2, 3, 4, 5, 7 ]

    interweave [ 4, 9, 16 ] [ 2, 3, 5, 7 ]
    --> [ 4, 2, 9, 3, 16, 5, 7 ]

-}
interweave : List a -> List a -> List a
interweave =
    interweaveHelp []


interweaveHelp : List a -> List a -> List a -> List a
interweaveHelp acc list1 list2 =
    case ( list1, list2 ) of
        ( x :: xs, y :: ys ) ->
            interweaveHelp (y :: x :: acc) xs ys

        ( [], _ ) ->
            reverseAppend acc list2

        ( _, [] ) ->
            reverseAppend acc list1


{-| Return the cartesian product of a list of lists.
If one list is empty, the result is an empty list.
If the list of lists is empty, the result is an empty singleton.

    cartesianProduct [ [ 1, 2 ], [ 3, 4, 5 ], [ 6 ] ]
    --> [ [ 1, 3, 6 ], [ 1, 4, 6 ], [ 1, 5, 6 ], [ 2, 3, 6 ], [ 2, 4, 6 ], [ 2, 5, 6 ] ]

    cartesianProduct [ [ 1, 2 ] ]
    --> [ [ 1 ], [ 2 ] ]

    cartesianProduct [ [ 1, 2 ], [], [ 6 ] ]
    --> []

    cartesianProduct [ [] ]
    --> []

    cartesianProduct []
    --> [ [] ]

-}
cartesianProduct : List (List a) -> List (List a)
cartesianProduct ll =
    case ll of
        [] ->
            [ [] ]

        xs :: xss ->
            lift2 (::) xs (cartesianProduct xss)


{-| Return all ways to pair the elements of the list.
(Essentially, enumerate the possible "handshakes.")

The order of the pair elements doesn't matter, so if `(1,2)` is a returned pair,
we don't return `(2,1)`.

In more mathematical terms these are 2-combinations without repetition.

    uniquePairs [ 1, 2, 3, 4 ]
    --> [ ( 1, 2 ), ( 1, 3 ), ( 1, 4 ), ( 2, 3 ), ( 2, 4 ), ( 3, 4 ) ]

In this example, everybody shakes hands with three other people.

-}
uniquePairs : List a -> List ( a, a )
uniquePairs xs =
    case xs of
        [] ->
            []

        x :: xs_ ->
            List.map (\y -> ( x, y )) xs_ ++ uniquePairs xs_


reverseAppend : List a -> List a -> List a
reverseAppend list1 list2 =
    List.foldl (::) list2 list1


{-| Variant of `foldl` that has no starting value argument and treats the head of the list as its starting value. If the list is empty, return `Nothing`.

    foldl1 (-) [ 1, 2, 3, 4 ]
    --> Just 2

    foldl1 (++) [ "a", "b", "c" ]
    --> Just "cba"

    foldl1 min []
    --> Nothing

**Note:** This function changed in a major way between version 7.0.0 and 8.0.0 of this package. The function `foldl1` took in 7.0.0 was `b -> a -> b` consistent with the Haskell implementation of `foldl`, but now its `a -> b -> b`, consistent with `List.foldl`. This function behaves differently in a breaking way, even though its type signature is the same.

-}
foldl1 : (a -> a -> a) -> List a -> Maybe a
foldl1 func list =
    case list of
        [] ->
            Nothing

        x :: xs ->
            Just (List.foldl func x xs)


{-| Variant of `foldr` that has no starting value argument and treats the last element of the list as its starting value. If the list is empty, return `Nothing`.

    foldr1 (-) [ 1, 2, 3, 4 ]
    --> Just -2

    foldr1 (++) [ "a", "b", "c" ]
    --> Just "abc"

    foldr1 min []
    --> Nothing

-}
foldr1 : (a -> a -> a) -> List a -> Maybe a
foldr1 func list =
    foldl1 func (List.reverse list)


{-| Variant of `foldl` that passes the index of the current element to the step function. `indexedFoldl` is to `List.foldl` as `List.indexedMap` is to `List.map`.
-}
indexedFoldl : (Int -> a -> b -> b) -> b -> List a -> b
indexedFoldl func acc list =
    let
        step : a -> ( Int, b ) -> ( Int, b )
        step x ( i, thisAcc ) =
            ( i + 1, func i x thisAcc )
    in
    second (List.foldl step ( 0, acc ) list)


{-| Variant of `foldr` that passes the index of the current element to the step function. `indexedFoldr` is to `List.foldr` as `List.indexedMap` is to `List.map`.
-}
indexedFoldr : (Int -> a -> b -> b) -> b -> List a -> b
indexedFoldr func acc list =
    let
        step : a -> ( Int, b ) -> ( Int, b )
        step x ( i, thisAcc ) =
            ( i - 1, func i x thisAcc )
    in
    second (List.foldr step ( List.length list - 1, acc ) list)


{-| Reduce a list from the left, building up all of the intermediate results into a list.

    scanl (+) 0 [ 1, 2, 3, 4 ]
    --> [ 0, 1, 3, 6, 10 ]

-}
scanl : (a -> b -> b) -> b -> List a -> List b
scanl f b xs =
    let
        scan1 x accAcc =
            case accAcc of
                acc :: _ ->
                    f x acc :: accAcc

                [] ->
                    []

        -- impossible
    in
    reverse (foldl scan1 [ b ] xs)


{-| `scanl1` is a variant of `scanl` that has no starting value argument.

Compare:

    scanl (+) 0 [ 1, 2, 3 ]
    --> [ 0, 1, 3, 6 ]

    scanl1 (+) [ 1, 2, 3 ]
    --> [ 1, 3, 6 ]

    scanl (-) 0 [ 1, 2, 3 ]
    --> [ 0, 1, 1, 2 ]

    scanl1 (-) [ 1, 2, 3 ]
    --> [ 1, 1, 2 ]

-}
scanl1 : (a -> a -> a) -> List a -> List a
scanl1 f xs_ =
    case xs_ of
        [] ->
            []

        x :: xs ->
            scanl f x xs


{-| `scanr` is a right-to-left dual of `scanl`. Note that:

    head (scanr f z xs) == foldr f z xs

Examples:

    scanr (+) 0 [ 1, 2, 3 ]
    --> [ 6, 5, 3, 0 ]

    scanr (-) 0 [ 1, 2, 3 ]
    --> [ 2, -1, 3, 0 ]

-}
scanr : (a -> b -> b) -> b -> List a -> List b
scanr f acc xs_ =
    case xs_ of
        [] ->
            [ acc ]

        x :: xs ->
            case scanr f acc xs of
                (q :: _) as qs ->
                    f x q :: qs

                [] ->
                    []


{-| `scanr1` is a variant of `scanr` that has no starting value argument.

    scanr1 (+) [ 1, 2, 3 ]
    --> [ 6, 5, 3 ]

    scanr1 (-) [ 1, 2, 3 ]
    --> [ 2, -1, 3 ]

-}
scanr1 : (a -> a -> a) -> List a -> List a
scanr1 f xs_ =
    case xs_ of
        [] ->
            []

        [ x ] ->
            [ x ]

        x :: xs ->
            case scanr1 f xs of
                (q :: _) as qs ->
                    f x q :: qs

                [] ->
                    []


{-| The mapAccuml function behaves like a combination of map and foldl; it applies a
function to each element of a list, passing an accumulating parameter from left to right,
and returning a final value of this accumulator together with the new list.

    mapAccuml f a0 [ x1, x2, x3 ] == ( a3, [ y1, y2, y3 ] )

    --        x1    x2    x3
    --        |     |     |
    --  a0 -- f --- f --- f -> a3
    --        |     |     |
    --        y1    y2    y3

Add a running total to a list of numbers:

    mapAccuml (\a x -> ( a + x, ( x, a + x ) )) 0 [ 2, 4, 8 ]
        --> ( 14, [ ( 2, 2 ), ( 4, 6 ), ( 8, 14 ) ] )

Map number by multiplying with accumulated sum:

    mapAccuml (\a x -> ( a + x, a * x )) 5 [ 2, 4, 8 ]
        --> ( 19, [ 10, 28, 88 ] )

-}
mapAccuml : (a -> b -> ( a, c )) -> a -> List b -> ( a, List c )
mapAccuml f acc0 list =
    let
        ( accFinal, generatedList ) =
            List.foldl
                (\x ( acc1, ys ) ->
                    let
                        ( acc2, y ) =
                            f acc1 x
                    in
                    ( acc2, y :: ys )
                )
                ( acc0, [] )
                list
    in
    ( accFinal, List.reverse generatedList )


{-| The mapAccumr function behaves like a combination of map and foldr; it applies a
function to each element of a list, passing an accumulating parameter from right to left,
and returning a final value of this accumulator together with the new list.

    mapAccumr f a0 [ x1, x2, x3 ] == ( a3, [ y1, y2, y3 ] )

    --        x1    x2    x3
    --        |     |     |
    --  a3 <- f --- f --- f -- a0
    --        |     |     |
    --        y1    y2    y3

Add a count of remaining elements:

    mapAccumr (\a x -> ( a + 1, ( x, a ) )) 0 [ 2, 4, 8 ]
        --> ( 3, [ ( 2, 2 ), ( 4, 1 ), ( 8, 0 ) ] )

Map number by multiplying with right-to-left accumulated sum:

    mapAccumr (\a x -> ( a + x, a * x )) 5 [ 2, 4, 8 ]
        --> ( 19, [ 34, 52, 40 ] )

-}
mapAccumr : (a -> b -> ( a, c )) -> a -> List b -> ( a, List c )
mapAccumr f acc0 list =
    List.foldr
        (\x ( acc1, ys ) ->
            let
                ( acc2, y ) =
                    f acc1 x
            in
            ( acc2, y :: ys )
        )
        ( acc0, [] )
        list


{-| The `unfoldr` function is "dual" to `foldr`. `foldr` reduces a list to a summary value, `unfoldr` builds a list from a seed. The function takes a function and a starting element. It applies the function to the element. If the result is `Just (a, b)`, `a` is accumulated and the function is applied to `b`. If the result is `Nothing`, the list accumulated so far is returned.

    subtractOneUntilZero : Int -> Maybe (Int, Int)
    subtractOneUntilZero i =
        if i /= 0 then
            Just (i, i - 1)
        else
            Nothing

    unfoldr subtractOneUntilZero 5
    --> [ 5, 4, 3, 2, 1 ]

-}
unfoldr : (b -> Maybe ( a, b )) -> b -> List a
unfoldr f seed =
    case f seed of
        Nothing ->
            []

        Just ( a, b ) ->
            a :: unfoldr f b


{-| Take a number and a list, return a tuple of lists, where first part is prefix of the list of length equal the number, and second part is the remainder of the list. `splitAt n xs` is equivalent to `(take n xs, drop n xs)`.

    splitAt 3 [ 1, 2, 3, 4, 5 ]
    --> ( [ 1, 2, 3 ], [ 4, 5 ] )

    splitAt 1 [ 1, 2, 3 ]
    --> ( [ 1 ], [ 2, 3 ] )

    splitAt 3 [ 1, 2, 3 ]
    --> ( [ 1, 2, 3 ], [] )

    splitAt 4 [ 1, 2, 3 ]
    --> ( [ 1, 2, 3 ], [] )

    splitAt 0 [ 1, 2, 3 ]
    --> ( [], [ 1, 2, 3 ] )

    splitAt -1 [ 1, 2, 3 ]
    --> ( [], [ 1, 2, 3 ] )

-}
splitAt : Int -> List a -> ( List a, List a )
splitAt n xs =
    ( take n xs, drop n xs )


{-| Attempts to split the list at the first element where the given predicate is true. If the predicate is not true for any elements in the list, return nothing. Otherwise, return the split list.

    splitWhen (\n -> n == 3) [ 1, 2, 3, 4, 5 ]
    --> Just ( [ 1, 2 ], [ 3, 4, 5 ] )

    splitWhen (\n -> n == 6) [ 1, 2, 3, 4, 5 ]
    --> Nothing

-}
splitWhen : (a -> Bool) -> List a -> Maybe ( List a, List a )
splitWhen predicate list =
    findIndex predicate list
        |> Maybe.map (\i -> splitAt i list)


{-| Take elements from the right, while predicate still holds.

    takeWhileRight ((<) 5) (List.range 1 10)
    --> [ 6, 7, 8, 9, 10 ]

-}
takeWhileRight : (a -> Bool) -> List a -> List a
takeWhileRight p =
    let
        step x ( xs, free ) =
            if p x && free then
                ( x :: xs, True )

            else
                ( xs, False )
    in
    first << foldr step ( [], True )


{-| Drop elements from the right, while predicate still holds.

    dropWhileRight ((<) 5) (List.range 1 10)
    --> [ 1, 2, 3, 4, 5 ]

-}
dropWhileRight : (a -> Bool) -> List a -> List a
dropWhileRight p =
    foldr
        (\x xs ->
            if p x && isEmpty xs then
                []

            else
                x :: xs
        )
        []


{-| Take a predicate and a list, return a tuple. The first part of the tuple is the longest prefix of that list, for each element of which the predicate holds. The second part of the tuple is the remainder of the list. `span p xs` is equivalent to `(takeWhile p xs, dropWhile p xs)`.

    span ((>) 3) [ 1, 2, 3, 4, 1, 2, 3, 4 ]
    --> ( [ 1, 2 ], [ 3, 4, 1, 2, 3, 4 ] )

    span ((>) 5) [ 1, 2, 3 ]
    --> ( [ 1, 2, 3 ], [] )

    span ((>) 0) [ 1, 2, 3 ]
    --> ( [], [ 1, 2, 3 ] )

-}
span : (a -> Bool) -> List a -> ( List a, List a )
span p xs =
    ( takeWhile p xs, dropWhile p xs )


{-| Take a predicate and a list, return a tuple. The first part of the tuple is the longest prefix of that list, for each element of which the predicate _does not_ hold. The second part of the tuple is the remainder of the list. `break p xs` is equivalent to `(takeWhile (not p) xs, dropWhile (not p) xs)`.

    break ((<) 3) [ 1, 2, 3, 4, 1, 2, 3, 4 ]
    --> ( [ 1, 2, 3 ], [ 4, 1, 2, 3, 4 ] )

    break ((>) 5) [ 1, 2, 3 ]
    --> ( [], [ 1, 2, 3 ] )

    break ((<) 5) [ 1, 2, 3 ]
    --> ( [ 1, 2, 3 ], [] )

-}
break : (a -> Bool) -> List a -> ( List a, List a )
break p =
    span (not << p)


{-| Drop the given prefix from the list. If the list doesn't start with that prefix, return `Nothing`.

    stripPrefix [ 1, 2 ] [ 1, 2, 3, 4 ]
    --> Just [ 3, 4 ]

    stripPrefix [ 1, 2, 3 ] [ 1, 2, 3, 4, 5 ]
    --> Just [ 4, 5 ]

    stripPrefix [ 1, 2, 3 ] [ 1, 2, 3 ]
    --> Just []

    stripPrefix [ 1, 2, 3 ] [ 1, 2 ]
    --> Nothing

    stripPrefix [ 3, 2, 1 ] [ 1, 2, 3, 4, 5 ]
    --> Nothing

-}
stripPrefix : List a -> List a -> Maybe (List a)
stripPrefix prefix xs =
    let
        step e m =
            case m of
                Nothing ->
                    Nothing

                Just [] ->
                    Nothing

                Just (x :: xs_) ->
                    if e == x then
                        Just xs_

                    else
                        Nothing
    in
    foldl step (Just xs) prefix


{-| Group similar elements together. `group` is equivalent to `groupWhile (==)`.

    group [ 1, 2, 2, 3, 3, 3, 2, 2, 1 ]
    --> [ (1, []), (2, [ 2 ]), (3, [ 3, 3 ]), (2, [ 2 ]), ( 1,  []) ]

-}
group : List a -> List ( a, List a )
group =
    groupWhile (==)


{-| Group elements together, using a custom comparison test (`a -> a -> Bool`). Start a new group each time the comparison test doesn't hold for two adjacent elements.

`groupWhile` uses a non-empty list type `(a, List a)` since groups necessarily must have at least one member since they are determined by comparing two members.

    groupWhile
        (==)
        [ 1, 2, 3 ]
    --> [ ( 1, [] ), ( 2, [] ), ( 3, [] ) ]

    groupWhile
        (<)
        [ 1, 2, 3, 2, 4, 1, 3, 2, 1 ]
    --> [ ( 1, [ 2, 3 ] ), ( 2, [ 4 ] ), ( 1, [ 3 ] ), ( 2, [] ), ( 1, [] ) ]

    groupWhile
        (\a b -> a.id == b.id)
        [ { value = 4, id = 9 }, { value = 7, id = 2 }, { value = 1, id = 2 } ]
    --> [ ( { value = 4, id = 9 }, [] ), ( { value = 7, id = 2 }, [ { value = 1, id = 2 } ] ) ]

**Note:**
The behavior of this function has changed between major versions 7 and 8. In version 7 there was `groupWhile` and `groupWhileTransitively`. The behavior of the two was almost identical, however the transitive function was closer to what users found intuitive about grouping. `groupWhileTransitively` has been deleted, and `groupWhile` has been replaced with the version 7s `groupWhileTransitively` behavior. Furthermore the group type was changed from `List a` to the non-empty list type `(a, List a)`. Sorry for any inconvenience this may cause.

-}
groupWhile : (a -> a -> Bool) -> List a -> List ( a, List a )
groupWhile isSameGroup items =
    List.foldr
        (\x acc ->
            case acc of
                [] ->
                    [ ( x, [] ) ]

                ( y, restOfGroup ) :: groups ->
                    if isSameGroup x y then
                        ( x, y :: restOfGroup ) :: groups

                    else
                        ( x, [] ) :: acc
        )
        []
        items


{-| Return all initial segments of a list, from shortest to longest, empty list first, the list itself last.

    inits [ 1, 2, 3 ]
    --> [ [], [ 1 ], [ 1, 2 ], [ 1, 2, 3 ] ]

-}
inits : List a -> List (List a)
inits =
    foldr (\e acc -> [] :: map ((::) e) acc) [ [] ]


{-| Return all final segments of a list, from longest to shortest, the list itself first, empty list last.

    tails [ 1, 2, 3 ]
    --> [ [ 1, 2, 3 ], [ 2, 3 ], [ 3 ], [] ]

-}
tails : List a -> List (List a)
tails =
    foldr tailsHelp [ [] ]


tailsHelp : a -> List (List a) -> List (List a)
tailsHelp e list =
    case list of
        x :: xs ->
            (e :: x) :: x :: xs

        [] ->
            []


{-| Return all combinations in the form of (element, rest of the list). Read [Haskell Libraries proposal](https://mail.haskell.org/pipermail/libraries/2008-February/009270.html) for further ideas on how to use this function.

    select [ 1, 2, 3, 4 ]
    --> [ ( 1, [ 2, 3, 4 ] ), ( 2, [ 1, 3, 4 ] ), ( 3, [ 1, 2, 4 ] ), ( 4, [ 1, 2, 3 ] ) ]

-}
select : List a -> List ( a, List a )
select list =
    case list of
        [] ->
            []

        x :: xs ->
            ( x, xs ) :: map (\( y, ys ) -> ( y, x :: ys )) (select xs)


{-| Return all combinations in the form of (elements before, element, elements after).

    selectSplit [ 1, 2, 3 ]
    --> [ ( [], 1, [ 2, 3 ] ), ( [ 1 ], 2, [ 3 ] ), ( [ 1, 2 ], 3, [] ) ]

-}
selectSplit : List a -> List ( List a, a, List a )
selectSplit list =
    case list of
        [] ->
            []

        x :: xs ->
            ( [], x, xs ) :: map (\( lys, y, rys ) -> ( x :: lys, y, rys )) (selectSplit xs)


{-| Take two lists and return `True`, if the first list is the prefix of the second list.
-}
isPrefixOf : List a -> List a -> Bool
isPrefixOf prefix list =
    case ( prefix, list ) of
        ( [], _ ) ->
            True

        ( _ :: _, [] ) ->
            False

        ( p :: ps, x :: xs ) ->
            if p == x then
                isPrefixOf ps xs

            else
                False


{-| Take two lists and return `True`, if the first list is the suffix of the second list.
-}
isSuffixOf : List a -> List a -> Bool
isSuffixOf suffix xs =
    isPrefixOf (reverse suffix) (reverse xs)


{-| Return True if all the elements of the first list occur in-order and
consecutively anywhere within the second.

    isInfixOf [ 5, 7, 11 ] [ 2, 3, 5, 7, 11, 13 ]
    --> True

    isInfixOf [ 5, 7, 13 ] [ 2, 3, 5, 7, 11, 13 ]
    --> False

    isInfixOf [ 3, 5, 2 ] [ 2, 3, 5, 7, 11, 13 ]
    --> False

-}
isInfixOf : List a -> List a -> Bool
isInfixOf infixList list =
    case infixList of
        [] ->
            True

        x :: xs ->
            isInfixOfHelp x xs list


isInfixOfHelp : a -> List a -> List a -> Bool
isInfixOfHelp infixHead infixTail list =
    case list of
        [] ->
            False

        x :: xs ->
            if x == infixHead && isPrefixOf infixTail xs then
                True

            else
                isInfixOfHelp infixHead infixTail xs


{-| Return True if all the elements of the first list occur, in order, in the
second. The elements do not have to occur consecutively.

    isSubsequenceOf
        [ "E", "l", "m" ]
        [ "E", "a", "t", " ", "l", "i", "m", "e", "s" ]
    --> True

    isSubsequenceOf
        [ "E", "l", "m" ]
        [ "E", "m", "a", "i", "l" ]
    --> False

-}
isSubsequenceOf : List a -> List a -> Bool
isSubsequenceOf subseq list =
    case ( subseq, list ) of
        ( [], _ ) ->
            True

        ( _, [] ) ->
            False

        ( x :: xs, y :: ys ) ->
            if x == y then
                isSubsequenceOf xs ys

            else
                isSubsequenceOf subseq ys


{-| Take two lists and return `True`, if the first list is a permutation of the second list.
In other words: Do the 2 `List`s contain the same elements but in a different order?

    [ 3, 1, 2 ]
        |> isPermutationOf
            [ 1, 2, 3 ]
    --> True

    [ 3, 1, 0 ]
        |> isPermutationOf
            [ 1, 2, 3 ]
    --> False

    [ 3, 1, 2, 2 ]
        |> isPermutationOf
            [ 1, 2, 3 ]
    --> False

-}
isPermutationOf : List a -> List a -> Bool
isPermutationOf permut xs =
    (length permut == length xs)
        && (permut |> all (\a -> xs |> member a))


{-| Take two lists and returns a list of corresponding pairs
-}
zip : List a -> List b -> List ( a, b )
zip =
    map2 Tuple.pair


{-| Take three lists and returns a list of triples
-}
zip3 : List a -> List b -> List c -> List ( a, b, c )
zip3 =
    map3 triple


triple : a -> b -> c -> ( a, b, c )
triple a b c =
    ( a, b, c )


{-| Map functions taking multiple arguments over multiple lists, regardless of list length.
All possible combinations will be explored.

    lift2 (+) [1,2,3][4,5]
    --> [5,6,6,7,7,8]

-}
lift2 : (a -> b -> c) -> List a -> List b -> List c
lift2 f la lb =
    la |> andThen (\a -> lb |> andThen (\b -> [ f a b ]))


{-| -}
lift3 : (a -> b -> c -> d) -> List a -> List b -> List c -> List d
lift3 f la lb lc =
    la |> andThen (\a -> lb |> andThen (\b -> lc |> andThen (\c -> [ f a b c ])))


{-| -}
lift4 : (a -> b -> c -> d -> e) -> List a -> List b -> List c -> List d -> List e
lift4 f la lb lc ld =
    la |> andThen (\a -> lb |> andThen (\b -> lc |> andThen (\c -> ld |> andThen (\d -> [ f a b c d ]))))


{-| Split list into groups of length `size`. If there are not enough elements
to completely fill the last group, it will not be included. This is equivalent
to calling `groupsOfWithStep` with the same `size` and `step`.

    groupsOf 3 (List.range 1 10)
    --> [ [ 1, 2, 3 ], [ 4, 5, 6 ], [ 7, 8, 9 ] ]

-}
groupsOf : Int -> List a -> List (List a)
groupsOf size xs =
    groupsOfWithStep size size xs


{-| Split list into groups of length `size` at offsets `step` apart. If there
are not enough elements to completely fill the last group, it will not be
included. (See `greedyGroupsOfWithStep` if you would like the last group to be
included regardless.)

    groupsOfWithStep 4 4 (List.range 1 10)
    --> [ [ 1, 2, 3, 4 ], [ 5, 6, 7, 8 ] ]

    groupsOfWithStep 3 1 (List.range 1 5)
    --> [ [ 1, 2, 3 ], [ 2, 3, 4 ], [ 3, 4, 5 ] ]

    groupsOfWithStep 3 6 (List.range 1 20)
    --> [ [ 1, 2, 3 ], [ 7, 8, 9 ], [ 13, 14, 15 ] ]

If `step == size`, every element (except for perhaps the last few due to the
non-greedy behavior) will appear in exactly one group. If `step < size`, there
will be an overlap between groups. If `step > size`, some elements will be
skipped and not appear in any groups.

-}
groupsOfWithStep : Int -> Int -> List a -> List (List a)
groupsOfWithStep size step xs =
    let
        thisGroup =
            List.take size xs

        xs_ =
            List.drop step xs

        okayArgs =
            size > 0 && step > 0

        okayLength =
            size == List.length thisGroup
    in
    if okayArgs && okayLength then
        thisGroup :: groupsOfWithStep size step xs_

    else
        []


{-| `groupsOfVarying ns` takes `n` elements from a list for each `n` in `ns`, splitting the list into variably sized segments

    groupsOfVarying [ 2, 3, 1 ] [ "a", "b", "c", "d", "e", "f" ]
    --> [ [ "a", "b" ], [ "c", "d", "e" ], [ "f" ] ]

    groupsOfVarying [ 2 ] [ "a", "b", "c", "d", "e", "f" ]
    --> [ [ "a", "b" ] ]

    groupsOfVarying [ 2, 3, 1, 5, 6 ] [ "a", "b", "c", "d", "e" ]
    --> [ [ "a", "b" ], [ "c", "d", "e" ] ]

-}
groupsOfVarying : List Int -> List a -> List (List a)
groupsOfVarying listOfLengths list =
    groupsOfVarying_ listOfLengths list []


groupsOfVarying_ : List Int -> List a -> List (List a) -> List (List a)
groupsOfVarying_ listOfLengths list accu =
    case ( listOfLengths, list ) of
        ( length :: tailLengths, _ :: _ ) ->
            let
                ( head, tail ) =
                    splitAt length list
            in
            groupsOfVarying_ tailLengths tail (head :: accu)

        _ ->
            List.reverse accu


{-| Greedily split list into groups of length `size`. The last group of
elements will be included regardless of whether there are enough elements in
the list to completely fill it. This is equivalent to calling
`greedyGroupsOfWithStep` with the same `size` and `step`.

    greedyGroupsOf 3 (List.range 1 10)
    --> [ [ 1, 2, 3 ], [ 4, 5, 6 ], [ 7, 8, 9 ], [ 10 ] ]

-}
greedyGroupsOf : Int -> List a -> List (List a)
greedyGroupsOf size xs =
    greedyGroupsOfWithStep size size xs


{-| Greedily split list into groups of length `size` at offsets `step` apart.
The last group of elements will be included regardless of whether there are
enough elements in the list to completely fill it. (See `groupsOfWithStep`
for the non-greedy version of this function).

    greedyGroupsOfWithStep 4 4 (List.range 1 10)
    --> [ [ 1, 2, 3, 4 ], [ 5, 6, 7, 8 ], [ 9, 10 ] ]

    greedyGroupsOfWithStep 3 2 (List.range 1 6)
    --> [ [ 1, 2, 3 ], [ 3, 4, 5 ], [ 5, 6 ] ]

    greedyGroupsOfWithStep 3 6 (List.range 1 20)
    --> [ [ 1, 2, 3 ], [ 7, 8, 9 ], [ 13, 14, 15 ], [ 19, 20 ] ]

If `step == size`, every element will appear in exactly one group. If
`step < size`, there will be an overlap between groups. If `step > size`, some
elements will be skipped and not appear in any groups.

-}
greedyGroupsOfWithStep : Int -> Int -> List a -> List (List a)
greedyGroupsOfWithStep size step xs =
    let
        xs_ =
            List.drop step xs

        okayArgs =
            size > 0 && step > 0

        okayXs =
            List.length xs > 0
    in
    if okayArgs && okayXs then
        List.take size xs :: greedyGroupsOfWithStep size step xs_

    else
        []


{-| Group equal elements together. This is different from `group` as each sublist
will contain _all_ equal elements of the original list. Elements will be grouped
in the same order as they appear in the original list. The same applies to elements
within each group.

    gatherEquals [1,2,1,3,2]
    --> [(1,[1]),(2,[2]),(3,[])]

-}
gatherEquals : List a -> List ( a, List a )
gatherEquals list =
    gatherWith (==) list


{-| Group equal elements together. A function is applied to each element of the list
and then the equality check is performed against the results of that function evaluation.
Elements will be grouped in the same order as they appear in the original list. The
same applies to elements within each group.

    gatherEqualsBy .age [{age=25},{age=23},{age=25}]
    --> [({age=25},[{age=25}]),({age=23},[])]

-}
gatherEqualsBy : (a -> b) -> List a -> List ( a, List a )
gatherEqualsBy extract list =
    gatherWith (\a b -> extract a == extract b) list


{-| Group equal elements together using a custom equality function. Elements will be
grouped in the same order as they appear in the original list. The same applies to
elements within each group.

    gatherWith (==) [1,2,1,3,2]
    --> [(1,[1]),(2,[2]),(3,[])]

-}
gatherWith : (a -> a -> Bool) -> List a -> List ( a, List a )
gatherWith testFn list =
    let
        helper : List a -> List ( a, List a ) -> List ( a, List a )
        helper scattered gathered =
            case scattered of
                [] ->
                    List.reverse gathered

                toGather :: population ->
                    let
                        ( gathering, remaining ) =
                            List.partition (testFn toGather) population
                    in
<<<<<<< HEAD
                    helper remaining <| ( toGather, gathering ) :: gathered
=======
                    helper remaining (( toGather, gathering ) :: gathered)
    in
    helper list []


{-| Performs an inner join, combining data items from both lists if they match by their respective key functions.

    employees : List { name : String, departmentId : Int }
    employees =
        [ { name = "Rafferty", departmentId = 31 }
        , { name = "Jones", departmentId = 33 }
        , { name = "Heisenberg", departmentId = 33 }
        , { name = "Robinson", departmentId = 34 }
        , { name = "Smith", departmentId = 34 }
        ]

    departments : List { name : String, departmentId : Int }
    departments =
        [ { departmentId = 31, name = "Sales" }
        , { departmentId = 33, name = "Engineering" }
        , { departmentId = 34, name = "Clerical" }
        , { departmentId = 35, name = "Marketing" }
        ]

    joinOn (\empl dep -> { employee = empl.name, department = dep.name}) .departmentId .departmentId employees departments
    --> [ { department = "Clerical", employee = "Robinson" }
    --> , { department = "Clerical", employee = "Smith" }
    --> , { department = "Engineering", employee = "Jones" }
    --> , { department = "Engineering", employee = "Heisenberg" }
    --> , { department = "Sales", employee = "Rafferty" }
    --> ]

This is akin to the SQL query:

    SELECT employee.name, department.name
    FROM employee
    INNER JOIN department
    ON employee.departmentId = department.departmentId

-}
joinOn : (a -> b -> c) -> (a -> comparable) -> (b -> comparable) -> List a -> List b -> List c
joinOn selectFn aKeyFn bKeyFn aList bList =
    let
        aListWithKeys : List ( ( comparable, a ), List ( comparable, a ) )
        aListWithKeys =
            List.map (\a -> ( aKeyFn a, a )) aList
                |> List.sortBy Tuple.first
                |> gatherEqualsBy Tuple.first

        bListWithKeys : List ( ( comparable, b ), List ( comparable, b ) )
        bListWithKeys =
            List.map (\b -> ( bKeyFn b, b )) bList
                |> List.sortBy Tuple.first
                |> gatherEqualsBy Tuple.first

        helper : List ( ( comparable, a ), List ( comparable, a ) ) -> List ( ( comparable, b ), List ( comparable, b ) ) -> List c -> List c
        helper aInp bInp result =
            case ( aInp, bInp ) of
                ( ( ( aKey, a ), ass ) :: restAs, ( ( bKey, b ), bss ) :: restBs ) ->
                    if aKey == bKey then
                        let
                            prod =
                                List.concatMap
                                    (\( _, sA ) ->
                                        List.map
                                            (\( _, sB ) ->
                                                selectFn sA sB
                                            )
                                            (( bKey, b ) :: bss)
                                    )
                                    (( aKey, a ) :: ass)
                        in
                        helper restAs restBs (prod ++ result)

                    else if aKey < bKey then
                        helper restAs bInp result

                    else
                        helper aInp restBs result

                _ ->
                    result
>>>>>>> 69c48670
    in
    helper aListWithKeys bListWithKeys []<|MERGE_RESOLUTION|>--- conflicted
+++ resolved
@@ -2065,9 +2065,6 @@
                         ( gathering, remaining ) =
                             List.partition (testFn toGather) population
                     in
-<<<<<<< HEAD
-                    helper remaining <| ( toGather, gathering ) :: gathered
-=======
                     helper remaining (( toGather, gathering ) :: gathered)
     in
     helper list []
@@ -2150,6 +2147,5 @@
 
                 _ ->
                     result
->>>>>>> 69c48670
     in
     helper aListWithKeys bListWithKeys []