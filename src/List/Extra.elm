module List.Extra
    exposing
        ( last
        , init
        , getAt
        , (!!)
        , uncons
        , minimumBy
        , maximumBy
        , andMap
        , andThen
        , reverseMap
        , takeWhile
        , dropWhile
        , unique
        , uniqueBy
        , allDifferent
        , allDifferentBy
        , replaceIf
        , setAt
        , swapAt
        , stableSortWith
        , remove
        , updateIf
        , updateAt
        , updateIfIndex
        , removeAt
        , removeIfIndex
        , filterNot
        , iterate
        , initialize
        , cycle
        , intercalate
        , transpose
        , subsequences
        , permutations
        , interweave
        , cartesianProduct
        , foldl1
        , foldr1
        , indexedFoldl
        , indexedFoldr
        , scanl1
        , scanr
        , scanr1
        , unfoldr
        , splitAt
        , splitWhen
        , takeWhileRight
        , dropWhileRight
        , span
        , break
        , stripPrefix
        , group
        , groupWhile
        , groupWhileTransitively
        , inits
        , tails
        , select
        , selectSplit
        , isPrefixOf
        , isSuffixOf
        , isInfixOf
        , isSubsequenceOf
        , isPermutationOf
        , notMember
        , find
        , elemIndex
        , elemIndices
        , findIndex
        , findIndices
        , count
        , zip
        , zip3
        , zip4
        , zip5
        , lift2
        , lift3
        , lift4
        , groupsOf
        , groupsOfWithStep
        , greedyGroupsOf
        , greedyGroupsOfWithStep
        , groupsOfVarying
        )

{-| Convenience functions for working with List


# Basics

@docs last, init, getAt, (!!), uncons, maximumBy, minimumBy, andMap, andThen, reverseMap, takeWhile, dropWhile, unique, uniqueBy, allDifferent, allDifferentBy, replaceIf, setAt, remove, updateIf, updateAt, updateIfIndex, removeAt, removeIfIndex, filterNot, swapAt, stableSortWith


# List transformations

@docs intercalate, transpose, subsequences, permutations, interweave, cartesianProduct


# Folds

@docs foldl1, foldr1, indexedFoldl, indexedFoldr


# Building lists

@docs scanl1, scanr, scanr1, unfoldr, iterate, initialize, cycle


# Sublists

@docs splitAt, splitWhen, takeWhileRight, dropWhileRight, span, break, stripPrefix, group, groupWhile, groupWhileTransitively, inits, tails, select, selectSplit


# Predicates

@docs isPrefixOf, isSuffixOf, isInfixOf, isSubsequenceOf, isPermutationOf


# Searching

@docs notMember, find, elemIndex, elemIndices, findIndex, findIndices, count


# Zipping

@docs zip, zip3, zip4, zip5


# Lift functions onto multiple lists of arguments

@docs lift2, lift3, lift4


# Split to groups of given size

@docs groupsOf, groupsOfWithStep, groupsOfVarying, greedyGroupsOf, greedyGroupsOfWithStep

-}

import List exposing (..)
import Set exposing (Set)
import Tuple exposing (first, second)


{-| Extract the last element of a list.

    last [1,2,3] == Just 3
    last [] == Nothing

-}
last : List a -> Maybe a
<<<<<<< HEAD
last =
    foldl1 always
=======
last items =
    case items of
        [] ->
            Nothing

        [ x ] ->
            Just x

        _ :: rest ->
            last rest
>>>>>>> d74fa9b7


{-| Return all elements of the list except the last one.

    init [1,2,3] == Just [1,2]
    init [] == Nothing

-}
init : List a -> Maybe (List a)
init items =
    items
        |> List.reverse
        |> List.tail
        |> Maybe.map List.reverse


{-| Returns `Just` the element at the given index in the list,
or `Nothing` if the index is out of range.
-}
getAt : Int -> List a -> Maybe a
getAt idx xs =
    if idx < 0 then
        Nothing
    else
        List.head <| List.drop idx xs


{-| Alias for getAt, but with the parameters flipped.
-}
(!!) : List a -> Int -> Maybe a
(!!) =
    flip getAt


{-| Returns a list of repeated applications of `f`. If `f` returns `Nothing`
the iteration will stop. If it returns `Just y` then `y` will be added to the
list and the iteration will continue with `f y`.

    collatz : Int -> Maybe Int
    collatz n =
        if n == 1 then
            Nothing
        else
            Just <|
                if n % 2 == 0 then
                    n / 2
                else
                    3 * n + 1

    iterate collatz 13 == [13,40,20,10,5,16,8,4,2,1]

-}
iterate : (a -> Maybe a) -> a -> List a
iterate f x =
    case f x of
        Just x_ ->
            x :: iterate f x_

        Nothing ->
            [ x ]


{-| Initialize a list of some length with some function.

`initialize n f` creates a list of length `n` with the element at index `i` initialized to the result of `f i`.

-}
initialize : Int -> (Int -> a) -> List a
initialize n f =
    let
        step i acc =
            if i < 0 then
                acc
            else
                step (i - 1) (f i :: acc)
    in
        step (n - 1) []


{-| Creates a list of the given length whose elements are obtained by cycling
through the elements of the given list. If the given list is empty, the
resulting list will be empty.

    cycle 6 [ 4, 7, 8 ] == [ 4, 7, 8, 4, 7, 8 ]
    cycle 4 [ 'a', 'b', 'c' ] == [ 'a', 'b', 'c', 'a' ]
    cycle 9001 [] == []
    cycle 2 [ 1, 2, 3, 4, 5 ] == [ 1, 2 ]

-}
cycle : Int -> List a -> List a
cycle len list =
    let
        cycleLength =
            List.length list
    in
        if cycleLength == 0 || cycleLength == len then
            list
        else if cycleLength < len then
            List.reverse
                (reverseAppend
                    (List.take (rem len cycleLength) list)
                    (cycleHelp [] (len // cycleLength) list)
                )
        else
            List.take len list


cycleHelp : List a -> Int -> List a -> List a
cycleHelp acc n list =
    if n > 0 then
        cycleHelp (reverseAppend list acc) (n - 1) list
    else
        acc


{-| Decompose a list into its head and tail. If the list is empty, return `Nothing`. Otherwise, return `Just (x, xs)`, where `x` is head and `xs` is tail.

    uncons [1,2,3] == Just (1, [2,3])
    uncons [] = Nothing

-}
uncons : List a -> Maybe ( a, List a )
uncons xs =
    case xs of
        [] ->
            Nothing

        x :: xs ->
            Just ( x, xs )


{-| Find the first maximum element in a list using a comparable transformation
-}
maximumBy : (a -> comparable) -> List a -> Maybe a
maximumBy f ls =
    let
        maxBy x ( y, fy ) =
            let
                fx =
                    f x
            in
                if fx > fy then
                    ( x, fx )
                else
                    ( y, fy )
    in
        case ls of
            [ l_ ] ->
                Just l_

            l_ :: ls_ ->
                Just <| first <| foldl maxBy ( l_, f l_ ) ls_

            _ ->
                Nothing


{-| Find the first minimum element in a list using a comparable transformation
-}
minimumBy : (a -> comparable) -> List a -> Maybe a
minimumBy f ls =
    let
        minBy x ( y, fy ) =
            let
                fx =
                    f x
            in
                if fx < fy then
                    ( x, fx )
                else
                    ( y, fy )
    in
        case ls of
            [ l_ ] ->
                Just l_

            l_ :: ls_ ->
                Just <| first <| foldl minBy ( l_, f l_ ) ls_

            _ ->
                Nothing


{-| Take elements in order as long as the predicate evaluates to `True`
-}
takeWhile : (a -> Bool) -> List a -> List a
takeWhile predicate =
    let
        takeWhileMemo memo list =
            case list of
                [] ->
                    List.reverse memo

                x :: xs ->
                    if (predicate x) then
                        takeWhileMemo (x :: memo) xs
                    else
                        List.reverse memo
    in
        takeWhileMemo []


{-| Drop elements in order as long as the predicate evaluates to `True`
-}
dropWhile : (a -> Bool) -> List a -> List a
dropWhile predicate list =
    case list of
        [] ->
            []

        x :: xs ->
            if (predicate x) then
                dropWhile predicate xs
            else
                list


{-| Remove duplicate values, keeping the first instance of each element which appears more than once.

    unique [0,1,1,0,1] == [0,1]

-}
unique : List comparable -> List comparable
unique list =
    uniqueHelp identity Set.empty list []


{-| Drop duplicates where what is considered to be a duplicate is the result of first applying the supplied function to the elements of the list.
-}
uniqueBy : (a -> comparable) -> List a -> List a
uniqueBy f list =
    uniqueHelp f Set.empty list []


{-| Indicate if list has duplicate values.

    allDifferent [0,1,1,0,1] == False

-}
allDifferent : List comparable -> Bool
allDifferent list =
    allDifferentBy identity list


{-| Indicate if list has duplicate values when supplied function are applyed on each values.
-}
allDifferentBy : (a -> comparable) -> List a -> Bool
allDifferentBy f list =
    List.length list == List.length (uniqueBy f list)


uniqueHelp : (a -> comparable) -> Set comparable -> List a -> List a -> List a
uniqueHelp f existing remaining accumulator =
    case remaining of
        [] ->
            List.reverse accumulator

        first :: rest ->
            let
                computedFirst =
                    f first
            in
                if Set.member computedFirst existing then
                    uniqueHelp f existing rest accumulator
                else
                    uniqueHelp f (Set.insert computedFirst existing) rest (first :: accumulator)


{-| Map functions taking multiple arguments over multiple lists. Each list should be of the same length.

    ((\a b c -> a + b * c)
        |> flip map [1,2,3]
        |> andMap [4,5,6]
        |> andMap [2,1,1]
    ) == [9,7,9]

-}
andMap : List a -> List (a -> b) -> List b
andMap l fl =
    map2 (<|) fl l


{-| Equivalent to `concatMap`. For example, suppose you want to have a cartesian product of [1,2] and [3,4]:

    [1,2] |> andThen (\x -> [3,4]
          |> andThen (\y -> [(x,y)]))

will give back the list:

    [(1,3),(1,4),(2,3),(2,4)]

Now suppose we want to have a cartesian product between the first list and the second list and its doubles:

    [1,2] |> andThen (\x -> [3,4]
          |> andThen (\y -> [y,y*2]
          |> andThen (\z -> [(x,z)])))

will give back the list:

    [(1,3),(1,6),(1,4),(1,8),(2,3),(2,6),(2,4),(2,8)]

Advanced functional programmers will recognize this as the implementation of bind operator (>>=) for lists from the `Monad` typeclass.

-}
andThen : (a -> List b) -> List a -> List b
andThen =
    concatMap


{-| `reverseMap f xs` gives the same result as `List.reverse (List.map f xs)`,
but is tail-recursive and slightly more efficient.

    reverseMap sqrt [1,4,9] == [3,2,1]

-}
reverseMap : (a -> b) -> List a -> List b
reverseMap f xs =
    foldl (\x acc -> f x :: acc) [] xs


{-| Negation of `member`.

    notMember 1 [1,2,3] == False
    notMember 4 [1,2,3] == True

-}
notMember : a -> List a -> Bool
notMember x =
    not << member x


{-| Find the first element that satisfies a predicate and return
Just that element. If none match, return Nothing.

    find (\num -> num > 5) [2, 4, 6, 8] == Just 6

-}
find : (a -> Bool) -> List a -> Maybe a
find predicate list =
    case list of
        [] ->
            Nothing

        first :: rest ->
            if predicate first then
                Just first
            else
                find predicate rest


{-| Return the index of the first occurrence of the element. Otherwise, return `Nothing`. Indexing starts from 0.

    elemIndex 1 [1,2,3] == Just 0
    elemIndex 4 [1,2,3] == Nothing
    elemIndex 1 [1,2,1] == Just 0

-}
elemIndex : a -> List a -> Maybe Int
elemIndex x =
    findIndex ((==) x)


{-| Return all indices of occurrences of the element. If element is not found, return empty list. Indexing starts from 0.

    elemIndices 1 [1,2,3] == [0]
    elemIndices 4 [1,2,3] == []
    elemIndices 1 [1,2,1] == [0,2]

-}
elemIndices : a -> List a -> List Int
elemIndices x =
    findIndices ((==) x)


{-| Take a predicate and a list, return the index of the first element that satisfies the predicate. Otherwise, return `Nothing`. Indexing starts from 0.

    findIndex isEven [1,2,3] == Just 1
    findIndex isEven [1,3,5] == Nothing
    findIndex isEven [1,2,4] == Just 1

-}
findIndex : (a -> Bool) -> List a -> Maybe Int
findIndex =
    findIndexHelp 0


findIndexHelp : Int -> (a -> Bool) -> List a -> Maybe Int
findIndexHelp index predicate list =
    case list of
        [] ->
            Nothing

        x :: xs ->
            if predicate x then
                Just index
            else
                findIndexHelp (index + 1) predicate xs


{-| Take a predicate and a list, return indices of all elements satisfying the predicate. Otherwise, return empty list. Indexing starts from 0.

    findIndices isEven [1,2,3] == [1]
    findIndices isEven [1,3,5] == []
    findIndices isEven [1,2,4] == [1,2]

-}
findIndices : (a -> Bool) -> List a -> List Int
findIndices predicate =
    let
        consIndexIf index x acc =
            if predicate x then
                index :: acc
            else
                acc
    in
        indexedFoldr consIndexIf []


{-| Returns the number of elements in a list that satisfy a given predicate.
Equivalent to `List.length (List.filter pred list)` but more efficient.

    count (\n -> n % 2 == 1) [1,2,3,4,5,6,7] == 4
    count ((==) "yeah") ["She","loves","you","yeah","yeah","yeah"] == 3

-}
count : (a -> Bool) -> List a -> Int
count predicate =
    List.foldl
        (\x acc ->
            if predicate x then
                acc + 1
            else
                acc
        )
        0


{-| Replace all values that satisfy a predicate with a replacement value.
-}
replaceIf : (a -> Bool) -> a -> List a -> List a
replaceIf predicate replacement list =
    updateIf predicate (always replacement) list


{-| Replace all values that satisfy a predicate by calling an update function.
-}
updateIf : (a -> Bool) -> (a -> a) -> List a -> List a
updateIf predicate update list =
    List.map
        (\item ->
            if predicate item then
                update item
            else
                item
        )
        list


{-| Replace a value at a specific index by calling an update function. Return the original list if the index is out of range.

    updateAt 0 ((+) 1) [ 1, 2, 3 ] == [ 2, 2, 3 ]

See also `updateIfIndex`.

-}
updateAt : Int -> (a -> a) -> List a -> List a
updateAt index fn list =
    if index < 0 then
        list
    else
        let
            head =
                List.take index list

            tail =
                List.drop index list
        in
            case tail of
                x :: xs ->
                    head ++ fn x :: xs

                _ ->
                    list


{-| Replace a value at an index that satisfies a predicate, by calling an update function.

    updateIfIndex ((==) 2) ((+) 1) [ 1, 2, 3 ] == [ 1, 2, 4 ]

See also `updateAt`.

-}
updateIfIndex : (Int -> Bool) -> (a -> a) -> List a -> List a
updateIfIndex predicate update list =
    List.indexedMap
        (\i x ->
            if predicate i then
                update x
            else
                x
        )
        list


{-| Remove the first occurrence of a value from a list.
-}
remove : a -> List a -> List a
remove x xs =
    case xs of
        [] ->
            []

        y :: ys ->
            if x == y then
                ys
            else
                y :: remove x ys


{-| Set a value in a list by index. Return the original list if the index is out of range.

    setAt 0 42 [ 1, 2, 3 ] == [ 42, 2, 3 ]

-}
setAt : Int -> a -> List a -> List a
setAt index value =
    updateAt index (always value)


{-| Similar to List.sortWith, this sorts values with a custom comparison function.
Unlike List.sortWith, this sort is guaranteed to be a stable sort.
Note that List.sortWith is faster and is preferred if sort stability is not required.
-}
stableSortWith : (a -> a -> Basics.Order) -> List a -> List a
stableSortWith pred list =
    let
        listWithIndex =
            List.indexedMap (\i a -> ( a, i )) list

        predWithIndex ( a1, i1 ) ( a2, i2 ) =
            let
                result =
                    pred a1 a2
            in
                case result of
                    Basics.EQ ->
                        Basics.compare i1 i2

                    _ ->
                        result
    in
        List.sortWith predWithIndex listWithIndex |> List.map first


{-| Swap two values in a list by index. Return the original list if the index is out of range.
If the same index is supplied twice the operation has no effect.

    swapAt 1 2 [ 1, 2, 3 ] == [ 1, 3, 2 ]

-}
swapAt : Int -> Int -> List a -> List a
swapAt index1 index2 l =
    if index1 == index2 || index1 < 0 then
        l
    else if index1 > index2 then
        swapAt index2 index1 l
    else
        let
            ( part1, tail1 ) =
                splitAt index1 l

            ( head2, tail2 ) =
                splitAt (index2 - index1) tail1
        in
            case ( uncons head2, uncons tail2 ) of
                ( Just ( value1, part2 ), Just ( value2, part3 ) ) ->
                    List.concat [ part1, value2 :: part2, value1 :: part3 ]

                _ ->
                    l


{-| Remove the element at an index from a list. Return the original list if the index is out of range.

    removeAt 0 [ 1, 2, 3 ] == [ 2, 3 ]

See also `removeIfIndex`.

-}
removeAt : Int -> List a -> List a
removeAt index l =
    if index < 0 then
        l
    else
        let
            head =
                List.take index l

            tail =
                List.drop index l |> List.tail
        in
            case tail of
                Nothing ->
                    l

                Just t ->
                    List.append head t


{-| Remove an element at an index that satisfies a predicate.

    removeIfIndex ((==) 2) [ 1, 2, 3 ] == [ 1, 2 ]

See also `removeAt`.

-}
removeIfIndex : (Int -> Bool) -> List a -> List a
removeIfIndex predicate =
    indexedFoldr
        (\index item acc ->
            if predicate index then
                acc
            else
                item :: acc
        )
        []


{-| Take a predicate and a list, and return a list that contains elements which fails to satisfy the predicate.
This is equivalent to `List.filter (not << predicate) list`.

    filterNot isEven [1,2,3,4] == [1,3]

-}
filterNot : (a -> Bool) -> List a -> List a
filterNot pred list =
    List.filter (not << pred) list


{-| Take a list and a list of lists, insert that list between every list in the list of lists, concatenate the result. `intercalate xs xss` is equivalent to `concat (intersperse xs xss)`.

    intercalate [0,0] [[1,2],[3,4],[5,6]] == [1,2,0,0,3,4,0,0,5,6]

-}
intercalate : List a -> List (List a) -> List a
intercalate xs =
    concat << intersperse xs


{-| Transpose rows and columns of the list of lists.

    transpose [[1,2,3],[4,5,6]] == [[1,4],[2,5],[3,6]]

If some rows are shorter than the following rows, their elements are skipped:

    transpose [[10,11],[20],[],[30,31,32]] == [[10,20,30],[11,31],[32]]

-}
transpose : List (List a) -> List (List a)
transpose listOfLists =
    List.foldr (List.map2 (::)) (List.repeat (rowsLength listOfLists) []) listOfLists


rowsLength : List (List a) -> Int
rowsLength listOfLists =
    case listOfLists of
        [] ->
            0

        x :: _ ->
            List.length x


{-| Return the list of all subsequences of a list.

    subsequences [1,2,3] == [[],[1],[2],[1,2],[3],[1,3],[2,3],[1,2,3]]

-}
subsequences : List a -> List (List a)
subsequences xs =
    [] :: subsequencesNonEmpty xs


{-| Return the list of all subsequences of the argument, except for the empty list.

    subsequencesNonEmpty [1,2,3] == [[1],[2],[1,2],[3],[1,3],[2,3],[1,2,3]]

-}
subsequencesNonEmpty : List a -> List (List a)
subsequencesNonEmpty xs =
    case xs of
        [] ->
            []

        x :: xs ->
            let
                f ys r =
                    ys :: (x :: ys) :: r
            in
                [ x ] :: foldr f [] (subsequencesNonEmpty xs)


{-| Return the list of of all permutations of a list. The result is in lexicographic order.

    permutations [1,2,3] == [[1,2,3],[1,3,2],[2,1,3],[2,3,1],[3,1,2],[3,2,1]]

-}
permutations : List a -> List (List a)
permutations xs_ =
    case xs_ of
        [] ->
            [ [] ]

        xs ->
            let
                f ( y, ys ) =
                    map ((::) y) (permutations ys)
            in
                concatMap f (select xs)


{-| Return a list that contains elements from the two provided, in alternate order.
If one list runs out of items, append the items from the remaining list.

    interweave [1,3] [2,4] == [1,2,3,4]
    interweave [1,3,5,7] [2,4] == [1,2,3,4,5,7]
    interweave [4,9,16] [2,3,5,7] == [4,2,9,3,16,5,7]

-}
interweave : List a -> List a -> List a
interweave =
    interweaveHelp []


interweaveHelp : List a -> List a -> List a -> List a
interweaveHelp acc list1 list2 =
    case ( list1, list2 ) of
        ( x :: xs, y :: ys ) ->
            interweaveHelp (y :: x :: acc) xs ys

        ( [], _ ) ->
            reverseAppend acc list2

        ( _, [] ) ->
            reverseAppend acc list1


{-| Return the cartesian product of a list of lists.
If one list is empty, the result is an empty list.
If the list of lists is empty, the result is an empty singleton.

    cartesianProduct [[1,2],[3,4,5],[6]] == [[1,3,6],[1,4,6],[1,5,6],[2,3,6],[2,4,6],[2,5,6]]
    cartesianProduct [[1,2]] == [[1],[2]]
    cartesianProduct [[1,2],[],[6]] == []
    cartesianProduct [[]] == []
    cartesianProduct [] == [[]]

-}
cartesianProduct : List (List a) -> List (List a)
cartesianProduct ll =
    case ll of
        [] ->
            [ [] ]

        xs :: xss ->
            lift2 (::) xs (cartesianProduct xss)


reverseAppend : List a -> List a -> List a
reverseAppend list1 list2 =
    List.foldl (::) list2 list1


{-| Variant of `foldl` that has no starting value argument and treats the head of the list as its starting value. If the list is empty, return `Nothing`.

    foldl1 (-) [1,2,3,4] == Just 2
    foldl1 (++) ["a","b","c"] == Just "cba"
    foldl1 min [] == Nothing

-}
foldl1 : (a -> a -> a) -> List a -> Maybe a
foldl1 func list =
    case list of
        [] ->
            Nothing

        x :: xs ->
            Just (List.foldl func x xs)


{-| Variant of `foldr` that has no starting value argument and treats the last element of the list as its starting value. If the list is empty, return `Nothing`.

    foldr1 (-) [1,2,3,4] == Just -2
    foldr1 (++) ["a","b","c"] == Just "abc"
    foldr1 min [] == Nothing

-}
foldr1 : (a -> a -> a) -> List a -> Maybe a
foldr1 func list =
    foldl1 func (List.reverse list)


{-| Variant of `foldl` that passes the index of the current element to the step function. `indexedFoldl` is to `List.foldl` as `List.indexedMap` is to `List.map`.
-}
indexedFoldl : (Int -> a -> b -> b) -> b -> List a -> b
indexedFoldl func acc list =
    let
        step x ( i, acc ) =
            ( i + 1, func i x acc )
    in
        second (List.foldl step ( 0, acc ) list)


{-| Variant of `foldr` that passes the index of the current element to the step function. `indexedFoldr` is to `List.foldr` as `List.indexedMap` is to `List.map`.
-}
indexedFoldr : (Int -> a -> b -> b) -> b -> List a -> b
indexedFoldr func acc list =
    let
        step x ( i, acc ) =
            ( i - 1, func i x acc )
    in
        second (List.foldr step ( List.length list - 1, acc ) list)


{-| `scanl1` is a variant of `scanl` that has no starting value argument.

Compare:

    List.scanl (+) 0 [1,2,3] == [0,1,3,6]
    scanl1 (+) [1,2,3] == [1,3,6]

    List.scanl (-) 0 [1,2,3] == [0,1,1,2]
    scanl1 (-) [1,2,3] == [1,1,2]

    List.scanl (flip (-)) 0 [1,2,3] == [0,-1,-3,-6]
    scanl1 (flip (-)) [1,2,3] == [1,-1,-4]

-}
scanl1 : (a -> a -> a) -> List a -> List a
scanl1 f xs_ =
    case xs_ of
        [] ->
            []

        x :: xs ->
            scanl f x xs


{-| `scanr` is a right-to-left dual of `scanl`. Note that:

    head (scanr f z xs) == foldr f z xs

Examples:

    scanr (+) 0 [1,2,3] == [6,5,3,0]
    scanr (-) 0 [1,2,3] == [2,-1,3,0]

-}
scanr : (a -> b -> b) -> b -> List a -> List b
scanr f acc xs_ =
    case xs_ of
        [] ->
            [ acc ]

        x :: xs ->
            case scanr f acc xs of
                (q :: _) as qs ->
                    f x q :: qs

                [] ->
                    []


{-| `scanr1` is a variant of `scanr` that has no starting value argument.

    scanr1 (+) [1,2,3] == [6,5,3]
    scanr1 (-) [1,2,3] == [2,-1,3]
    scanr1 (flip (-)) [1,2,3] == [0,1,3]

-}
scanr1 : (a -> a -> a) -> List a -> List a
scanr1 f xs_ =
    case xs_ of
        [] ->
            []

        [ x ] ->
            [ x ]

        x :: xs ->
            case scanr1 f xs of
                (q :: _) as qs ->
                    f x q :: qs

                [] ->
                    []


{-| The `unfoldr` function is "dual" to `foldr`. `foldr` reduces a list to a summary value, `unfoldr` builds a list from a seed. The function takes a function and a starting element. It applies the function to the element. If the result is `Just (a, b)`, `a` is accumulated and the function is applied to `b`. If the result is `Nothing`, the list accumulated so far is returned.

    unfoldr (\b -> if b == 0 then Nothing else Just (b, b-1)) 5 == [5,4,3,2,1]

-}
unfoldr : (b -> Maybe ( a, b )) -> b -> List a
unfoldr f seed =
    case f seed of
        Nothing ->
            []

        Just ( a, b ) ->
            a :: unfoldr f b


{-| Take a number and a list, return a tuple of lists, where first part is prefix of the list of length equal the number, and second part is the remainder of the list. `splitAt n xs` is equivalent to `(take n xs, drop n xs)`.

    splitAt 3 [1,2,3,4,5] == ([1,2,3],[4,5])
    splitAt 1 [1,2,3] == ([1],[2,3])
    splitAt 3 [1,2,3] == ([1,2,3],[])
    splitAt 4 [1,2,3] == ([1,2,3],[])
    splitAt 0 [1,2,3] == ([],[1,2,3])
    splitAt (-1) [1,2,3] == ([],[1,2,3])

-}
splitAt : Int -> List a -> ( List a, List a )
splitAt n xs =
    ( take n xs, drop n xs )


{-| Attempts to split the list at the first element where the given predicate is true. If the predicate is not true for any elements in the list, return nothing. Otherwise, return the split list.

    splitWhen (\n -> n == 3) [1,2,3,4,5] == Just ([1,2],[3,4,5])
    splitWhen (\n -> n == 6) [1,2,3,4,5] == Nothing

-}
splitWhen : (a -> Bool) -> List a -> Maybe ( List a, List a )
splitWhen predicate list =
    findIndex predicate list
        |> Maybe.map (\i -> splitAt i list)


{-| Take elements from the right, while predicate still holds.

    takeWhileRight ((<)5) (range 1 10) == [6,7,8,9,10]

-}
takeWhileRight : (a -> Bool) -> List a -> List a
takeWhileRight p =
    let
        step x ( xs, free ) =
            if p x && free then
                ( x :: xs, True )
            else
                ( xs, False )
    in
        first << foldr step ( [], True )


{-| Drop elements from the right, while predicate still holds.

    dropWhileRight ((<)5) (range 1 10) == [1,2,3,4,5]

-}
dropWhileRight : (a -> Bool) -> List a -> List a
dropWhileRight p =
    foldr
        (\x xs ->
            if p x && isEmpty xs then
                []
            else
                x :: xs
        )
        []


{-| Take a predicate and a list, return a tuple. The first part of the tuple is the longest prefix of that list, for each element of which the predicate holds. The second part of the tuple is the remainder of the list. `span p xs` is equivalent to `(takeWhile p xs, dropWhile p xs)`.

    span ((>) 3) [1,2,3,4,1,2,3,4] == ([1,2],[3,4,1,2,3,4])
    span ((>) 5) [1,2,3] == ([1,2,3],[])
    span ((>) 0) [1,2,3] == ([],[1,2,3])

-}
span : (a -> Bool) -> List a -> ( List a, List a )
span p xs =
    ( takeWhile p xs, dropWhile p xs )


{-| Take a predicate and a list, return a tuple. The first part of the tuple is the longest prefix of that list, for each element of which the predicate *does not* hold. The second part of the tuple is the remainder of the list. `break p xs` is equivalent to `(takeWhile (not p) xs, dropWhile (not p) xs)`.

    break ((<) 3) [1,2,3,4,1,2,3,4] == ([1,2,3],[4,1,2,3,4])
    break ((>) 5) [1,2,3] == ([],[1,2,3])
    break ((<) 5) [1,2,3] == ([1,2,3],[])

-}
break : (a -> Bool) -> List a -> ( List a, List a )
break p =
    span (not << p)


{-| Drop the given prefix from the list. If the list doesn't start with that prefix, return `Nothing`.

    stripPrefix [1,2] [1,2,3,4] == Just [3,4]
    stripPrefix [1,2,3] [1,2,3,4,5] == Just [4,5]
    stripPrefix [1,2,3] [1,2,3] == Just []
    stripPrefix [1,2,3] [1,2] == Nothing
    stripPrefix [3,2,1] [1,2,3,4,5] == Nothing

-}
stripPrefix : List a -> List a -> Maybe (List a)
stripPrefix prefix xs =
    let
        step e m =
            case m of
                Nothing ->
                    Nothing

                Just [] ->
                    Nothing

                Just (x :: xs_) ->
                    if e == x then
                        Just xs_
                    else
                        Nothing
    in
        foldl step (Just xs) prefix


{-| Group similar elements together. `group` is equivalent to `groupWhile (==)`.

    group [1,2,2,3,3,3,2,2,1] == [[1],[2,2],[3,3,3],[2,2],[1]]

-}
group : List a -> List (List a)
group =
    groupWhile (==)


{-| Group elements together, using a custom equality test.

    groupWhile (\x y -> first x == first y) [(0,'a'),(0,'b'),(1,'c'),(1,'d')] == [[(0,'a'),(0,'b')],[(1,'c'),(1,'d')]]

The equality test should be an [equivalence relation](https://en.wikipedia.org/wiki/Equivalence_relation), i.e. it should have the properties:

  - Reflexivity - Testing an object against itself returns `True`.
  - Symmetry - Testing two objects should give the same result regardless of the order they are passed.
  - Transitivity - If the test on a first object and a second object results in `True`, and further if the test on that second object and a third also results in `True`, then the test should result in `True` when the first and third objects are passed.

For non-equivalent relations `groupWhile` has non-intuitive behavior. For example, inequality comparisons like `(<)` are not equivalence relations, so do _not_ write `groupWhile (<) [1,3,5,2,4]`, as it will give an unexpected answer.

For grouping elements with a comparison test which is merely transitive, such as `(<)` or `(<=)`, see `groupWhileTransitively`.

-}
groupWhile : (a -> a -> Bool) -> List a -> List (List a)
groupWhile eq xs_ =
    case xs_ of
        [] ->
            []

        x :: xs ->
            let
                ( ys, zs ) =
                    span (eq x) xs
            in
                (x :: ys) :: groupWhile eq zs


{-| Group elements together, using a custom comparison test. Start a new group each time the comparison test doesn't hold for two adjacent elements.

    groupWhileTransitively (<) [1,2,3,2,4,1,3,2,1] == [[1,2,3],[2,4],[1,3],[2],[1]]

-}
groupWhileTransitively : (a -> a -> Bool) -> List a -> List (List a)
groupWhileTransitively compare list =
    groupWhileTransitivelyHelp [] [] compare list


groupWhileTransitivelyHelp : List (List a) -> List a -> (a -> a -> Bool) -> List a -> List (List a)
groupWhileTransitivelyHelp result currentGroup compare list =
    case list of
        [] ->
            List.reverse <|
                if List.isEmpty currentGroup then
                    result
                else
                    List.reverse (currentGroup :: result)

        [ x ] ->
            List.reverse <|
                (List.reverse (x :: currentGroup) :: result)

        first :: ((second :: _) as rest) ->
            if compare first second then
                groupWhileTransitivelyHelp
                    result
                    (first :: currentGroup)
                    compare
                    rest
            else
                groupWhileTransitivelyHelp
                    (List.reverse (first :: currentGroup) :: result)
                    []
                    compare
                    rest


{-| Return all initial segments of a list, from shortest to longest, empty list first, the list itself last.

    inits [1,2,3] == [[],[1],[1,2],[1,2,3]]

-}
inits : List a -> List (List a)
inits =
    foldr (\e acc -> [] :: map ((::) e) acc) [ [] ]


{-| Return all final segments of a list, from longest to shortest, the list itself first, empty list last.

    tails [1,2,3] == [[1,2,3],[2,3],[3],[]]

-}
tails : List a -> List (List a)
tails =
    foldr tailsHelp [ [] ]


tailsHelp : a -> List (List a) -> List (List a)
tailsHelp e list =
    case list of
        x :: xs ->
            (e :: x) :: x :: xs

        [] ->
            []


{-| Return all combinations in the form of (element, rest of the list). Read [Haskell Libraries proposal](https://mail.haskell.org/pipermail/libraries/2008-February/009270.html) for further ideas on how to use this function.

    select [1,2,3,4] == [(1,[2,3,4]),(2,[1,3,4]),(3,[1,2,4]),(4,[1,2,3])]

-}
select : List a -> List ( a, List a )
select xs =
    case xs of
        [] ->
            []

        x :: xs ->
            ( x, xs ) :: map (\( y, ys ) -> ( y, x :: ys )) (select xs)


{-| Return all combinations in the form of (elements before, element, elements after).

    selectSplit [1,2,3] == [([],1,[2,3]),([1],2,[3]),([1,2],3,[])]

-}
selectSplit : List a -> List ( List a, a, List a )
selectSplit xs =
    case xs of
        [] ->
            []

        x :: xs ->
            ( [], x, xs ) :: map (\( lys, y, rys ) -> ( x :: lys, y, rys )) (selectSplit xs)


{-| Take two lists and return `True`, if the first list is the prefix of the second list.
-}
isPrefixOf : List a -> List a -> Bool
isPrefixOf prefix xs =
    case ( prefix, xs ) of
        ( [], _ ) ->
            True

        ( _ :: _, [] ) ->
            False

        ( p :: ps, x :: xs ) ->
            p == x && isPrefixOf ps xs


{-| Take two lists and return `True`, if the first list is the suffix of the second list.
-}
isSuffixOf : List a -> List a -> Bool
isSuffixOf suffix xs =
    isPrefixOf (reverse suffix) (reverse xs)


{-| Return True if all the elements of the first list occur in-order and
consecutively anywhere within the second.

    isInfixOf [5, 7, 11] [2, 3, 5, 7, 11, 13] == True
    isInfixOf [5, 7, 13] [2, 3, 5, 7, 11, 13] == False
    isInfixOf [3, 5, 2] [2, 3, 5, 7, 11, 13] == False

-}
isInfixOf : List a -> List a -> Bool
isInfixOf infixList list =
    case infixList of
        [] ->
            True

        x :: xs ->
            isInfixOfHelp x xs list


isInfixOfHelp : a -> List a -> List a -> Bool
isInfixOfHelp infixHead infixTail list =
    case list of
        [] ->
            False

        x :: xs ->
            if x == infixHead then
                isPrefixOf infixTail xs
            else
                isInfixOfHelp infixHead infixTail xs


{-| Return True if all the elements of the first list occur, in order, in the
second. The elements do not have to occur consecutively.

    isSubsequenceOf ["E", "l", "m"] ["E", "a", "t", " ", "l", "i", "m", "e", "s"] == True
    isSubsequenceOf ["E", "l", "m"] ["E", "m", "a", "i", "l"] == False

-}
isSubsequenceOf : List a -> List a -> Bool
isSubsequenceOf subseq list =
    case ( subseq, list ) of
        ( [], _ ) ->
            True

        ( _, [] ) ->
            False

        ( x :: xs, y :: ys ) ->
            if x == y then
                isSubsequenceOf xs ys
            else
                isSubsequenceOf subseq ys


{-| Take two lists and return `True`, if the first list is a permutation of the second list.
-}
isPermutationOf : List a -> List a -> Bool
isPermutationOf permut xs =
    member permut (permutations xs)


{-| Take two lists and returns a list of corresponding pairs
-}
zip : List a -> List b -> List ( a, b )
zip =
    map2 (,)


{-| Take three lists and returns a list of triples
-}
zip3 : List a -> List b -> List c -> List ( a, b, c )
zip3 =
    map3 (,,)


{-| Take four lists and returns a list of quadruples
-}
zip4 : List a -> List b -> List c -> List d -> List ( a, b, c, d )
zip4 =
    map4 (,,,)


{-| Take five lists and returns a list of quintuples
-}
zip5 : List a -> List b -> List c -> List d -> List e -> List ( a, b, c, d, e )
zip5 =
    map5 (,,,,)


{-| Map functions taking multiple arguments over multiple lists, regardless of list length.
All possible combinations will be explored.

lift2 (+) [1,2,3][4,5] == [5,6,6,7,7,8]

-}
lift2 : (a -> b -> c) -> List a -> List b -> List c
lift2 f la lb =
    la |> andThen (\a -> lb |> andThen (\b -> [ f a b ]))


{-| -}
lift3 : (a -> b -> c -> d) -> List a -> List b -> List c -> List d
lift3 f la lb lc =
    la |> andThen (\a -> lb |> andThen (\b -> lc |> andThen (\c -> [ f a b c ])))


{-| -}
lift4 : (a -> b -> c -> d -> e) -> List a -> List b -> List c -> List d -> List e
lift4 f la lb lc ld =
    la |> andThen (\a -> lb |> andThen (\b -> lc |> andThen (\c -> ld |> andThen (\d -> [ f a b c d ]))))


{-| Split list into groups of length `size`. If there are not enough elements
to completely fill the last group, it will not be included. This is equivalent
to calling `groupsOfWithStep` with the same `size` and `step`.

    groupsOf 3 (range 1 10) == [[1,2,3],[4,5,6],[7,8,9]]

-}
groupsOf : Int -> List a -> List (List a)
groupsOf size xs =
    groupsOfWithStep size size xs


{-| Split list into groups of length `size` at offsets `step` apart. If there
are not enough elements to completely fill the last group, it will not be
included. (See `greedyGroupsOfWithStep` if you would like the last group to be
included regardless.)

    groupsOfWithStep 4 4 (range 1 10) == [[1,2,3,4],[5,6,7,8]]
    groupsOfWithStep 3 1 (range 1 5) == [[1,2,3],[2,3,4],[3,4,5]]
    groupsOfWithStep 3 6 (range 1 20) == [[1,2,3],[7,8,9],[13,14,15]]

If `step == size`, every element (except for perhaps the last few due to the
non-greedy behavior) will appear in exactly one group. If `step < size`, there
will be an overlap between groups. If `step > size`, some elements will be
skipped and not appear in any groups.

-}
groupsOfWithStep : Int -> Int -> List a -> List (List a)
groupsOfWithStep size step xs =
    let
        group =
            List.take size xs

        xs_ =
            List.drop step xs

        okayArgs =
            size > 0 && step > 0

        okayLength =
            size == List.length group
    in
        if okayArgs && okayLength then
            group :: groupsOfWithStep size step xs_
        else
            []


{-| `groupsOfVarying ns` takes `n` elements from a list for each `n` in `ns`, splitting the list into variably sized segments

    groupsOfVarying [2, 3, 1] ["a", "b", "c", "d", "e", "f"] == [["a", "b"], ["c", "d", "e"], ["f"]]
    groupsOfVarying [2] ["a", "b", "c", "d", "e", "f"] == [["a", "b"]]
    groupsOfVarying [2, 3, 1, 5, 6] ["a", "b", "c", "d", "e"] == [["a", "b"], ["c", "d", "e"]]

-}
groupsOfVarying : List Int -> List a -> List (List a)
groupsOfVarying listOflengths list =
    groupsOfVarying_ listOflengths list []


groupsOfVarying_ : List Int -> List a -> List (List a) -> List (List a)
groupsOfVarying_ listOflengths list accu =
    case ( listOflengths, list ) of
        ( length :: tailLengths, _ :: _ ) ->
            let
                ( head, tail ) =
                    splitAt length list
            in
                groupsOfVarying_ tailLengths tail (head :: accu)

        _ ->
            List.reverse accu


{-| Greedily split list into groups of length `size`. The last group of
elements will be included regardless of whether there are enough elements in
the list to completely fill it. This is equivalent to calling
`greedyGroupsOfWithStep` with the same `size` and `step`.

    greedyGroupsOf 3 (range 1 10) == [[1,2,3],[4,5,6],[7,8,9],[10]]

-}
greedyGroupsOf : Int -> List a -> List (List a)
greedyGroupsOf size xs =
    greedyGroupsOfWithStep size size xs


{-| Greedily split list into groups of length `size` at offsets `step` apart.
The last group of elements will be included regardless of whether there are
enough elements in the list to completely fill it. (See `groupsOfWithStep`
for the non-greedy version of this function).

    greedyGroupsOfWithStep 4 4 (range 1 10) == [[1,2,3,4],[5,6,7,8],[9,10]]
    greedyGroupsOfWithStep 3 2 (range 1 6) == [[1,2,3],[3,4,5],[5,6]]
    greedyGroupsOfWithStep 3 6 (range 1 20) == [[1,2,3],[7,8,9],[13,14,15],[19,20]]

If `step == size`, every element will appear in exactly one group. If
`step < size`, there will be an overlap between groups. If `step > size`, some
elements will be skipped and not appear in any groups.

-}
greedyGroupsOfWithStep : Int -> Int -> List a -> List (List a)
greedyGroupsOfWithStep size step xs =
    let
        group =
            List.take size xs

        xs_ =
            List.drop step xs

        okayArgs =
            size > 0 && step > 0

        okayXs =
            List.length xs > 0
    in
        if okayArgs && okayXs then
            group :: greedyGroupsOfWithStep size step xs_
        else
            []<|MERGE_RESOLUTION|>--- conflicted
+++ resolved
@@ -150,10 +150,6 @@
 
 -}
 last : List a -> Maybe a
-<<<<<<< HEAD
-last =
-    foldl1 always
-=======
 last items =
     case items of
         [] ->
@@ -164,7 +160,6 @@
 
         _ :: rest ->
             last rest
->>>>>>> d74fa9b7
 
 
 {-| Return all elements of the list except the last one.
