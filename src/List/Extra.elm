--- conflicted
+++ resolved
@@ -1,4 +1,3 @@
-<<<<<<< HEAD
 module List.Extra
     exposing
         ( last
@@ -19,6 +18,7 @@
         , replaceIf
         , setAt
         , swapAt
+        , stableSortWith
         , remove
         , updateIf
         , updateAt
@@ -80,51 +80,7 @@
 {-| Convenience functions for working with List
 
 # Basics
-@docs last, init, getAt, (!!), uncons, maximumBy, minimumBy, andMap, andThen, takeWhile, dropWhile, unique, uniqueBy, allDifferent, allDifferentBy, replaceIf, setAt, remove, updateIf, updateAt, updateIfIndex, singleton, removeAt, filterNot, swapAt
-=======
-module List.Extra exposing ( last
-  , init
-  , getAt, (!!)
-  , uncons
-  , minimumBy
-  , maximumBy
-  , andMap, andThen
-  , takeWhile
-  , dropWhile
-  , unique, uniqueBy
-  , replaceIf
-  , setAt
-  , stableSortWith
-  , remove
-  , updateIf
-  , updateAt
-  , updateIfIndex
-  , singleton
-  , removeAt
-  , filterNot
-  , iterate
-  , intercalate, transpose, subsequences, permutations, interweave
-  , foldl1, foldr1, indexedFoldl, indexedFoldr
-  , scanl1, scanr, scanr1, unfoldr
-  , splitAt, takeWhileRight, dropWhileRight, span, break, stripPrefix
-  , group, groupWhile, groupWhileTransitively, inits, tails, select, selectSplit
-  , isPrefixOf, isSuffixOf, isInfixOf, isSubsequenceOf, isPermutationOf
-  , notMember, find
-  , elemIndex, elemIndices, findIndex, findIndices
-  , zip
-  , zip3
-  , zip4
-  , zip5
-  , lift2
-  , lift3
-  , lift4
-  , groupsOf, groupsOfWithStep, greedyGroupsOf, greedyGroupsOfWithStep
-  )
-{-| Convenience functions for working with List
-
-# Basics
-@docs last, init, getAt, (!!), uncons, maximumBy, minimumBy, andMap, andThen, takeWhile, dropWhile, unique, uniqueBy, replaceIf, setAt, stableSortWith, remove, updateIf, updateAt, updateIfIndex, singleton, removeAt, filterNot
->>>>>>> 3c49d42a
+@docs last, init, getAt, (!!), uncons, maximumBy, minimumBy, andMap, andThen, takeWhile, dropWhile, unique, uniqueBy, allDifferent, allDifferentBy, replaceIf, setAt, remove, updateIf, updateAt, updateIfIndex, singleton, removeAt, filterNot, swapAt, stableSortWith
 
 # List transformations
 @docs intercalate, transpose, subsequences, permutations, interweave
@@ -563,6 +519,31 @@
                     Just (value :: t |> List.append head)
 
 
+{-| Similar to List.sortWith, this sorts values with a custom comparison function.
+    Unlike List.sortWith, this sort is guaranteed to be a stable sort.
+    Note that List.sortWith is faster and is preferred if sort stability is not required.
+-}
+stableSortWith : (a -> a -> Basics.Order) -> List a -> List a
+stableSortWith pred list =
+    let
+        listWithIndex =
+            List.indexedMap (\i a -> ( a, i )) list
+
+        predWithIndex ( a1, i1 ) ( a2, i2 ) =
+            let
+                result =
+                    pred a1 a2
+            in
+                case result of
+                    Basics.EQ ->
+                        Basics.compare i1 i2
+
+                    _ ->
+                        result
+    in
+        List.sortWith predWithIndex listWithIndex |> List.map first
+
+
 {-| Swap two values in a list by index. Returns the updated list if both indices
 are in range, or Nothing if both are out of range. If the same index is
 supplied twice the original list is returned.
@@ -590,25 +571,6 @@
                 (uncons head2)
                 (uncons tail2)
 
-{-| Similar to List.sortWith, this sorts values with a custom comparison function. 
-    Unlike List.sortWith, this sort is guaranteed to be a stable sort. 
-    Note that List.sortWith is faster and is preferred if sort stability is not required. 
- -}
-stableSortWith : (a -> a -> Basics.Order) -> List a -> List a
-stableSortWith pred list =
-  let
-    listWithIndex = List.indexedMap (\i a -> (a, i)) list
-    predWithIndex (a1, i1) (a2, i2) = 
-      let 
-        result = pred a1 a2
-      in
-        case result of
-          Basics.EQ ->
-            Basics.compare i1 i2
-          _ ->
-            result
-  in
-    List.sortWith predWithIndex listWithIndex |> List.map fst
 
 {-| Convert a value to a list containing one value.
 
