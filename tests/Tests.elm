module Tests exposing (..)

import Test exposing (..)
import Expect
import Fuzz exposing (list, int, tuple3)
import List exposing (map, range)
import Tuple exposing (first)
import List.Extra exposing (..)


all : Test
all =
    describe "List.Extra"
        [ describe "unique" <|
            [ test "removes duplicates" <|
                \() ->
                    Expect.equal (List.Extra.unique [ 0, 1, 1, 0, 1 ]) [ 0, 1 ]
            , test "preserves list order" <|
                \() ->
                    Expect.equal (List.Extra.unique [ 3, 3, 2, 1, 1, 0 ]) [ 3, 2, 1, 0 ]
            ]
        , describe "allDifferent" <|
            [ test "detects duplicates" <|
                \() ->
                    Expect.equal (List.Extra.allDifferent [ 0, 1, 1, 0, 1 ]) False
            ]
        , describe "andMap" <|
            [ test "computes piecemeal" <|
                \() ->
                    Expect.equal
                        ([ 1, 2, 3 ]
                            |> map (\a b c -> a + b * c)
                            |> andMap [ 4, 5, 6 ]
                            |> andMap [ 2, 1, 1 ]
                        )
                        [ 9, 7, 9 ]
            ]
        , describe "reverseMap" <|
            [ test "maps and reverses" <|
                \() ->
                    Expect.equal (reverseMap sqrt [ 1, 4, 9 ]) [ 3, 2, 1 ]
            ]
        , describe "notMember" <|
            [ test "disconfirms member" <|
                \() ->
                    Expect.equal (notMember 1 [ 1, 2, 3 ]) False
            , test "confirms non-member" <|
                \() ->
                    Expect.equal (notMember 4 [ 1, 2, 3 ]) True
            ]
        , describe "find" <|
            [ test "behaves as documented" <|
                \() ->
                    Expect.equal (find (\num -> num > 5) [ 2, 4, 6, 8 ]) (Just 6)
            ]
        , describe "elemIndex" <|
            [ test "finds index of value" <|
                \() ->
                    Expect.equal (elemIndex 1 [ 1, 2, 3 ]) (Just 0)
            , test "doesn't find index of non-present" <|
                \() ->
                    Expect.equal (elemIndex 4 [ 1, 2, 3 ]) Nothing
            , test "finds index of first match" <|
                \() ->
                    Expect.equal (elemIndex 1 [ 1, 2, 1 ]) (Just 0)
            ]
        , describe "elemIndices" <|
            [ test "finds singleton index" <|
                \() ->
                    Expect.equal (elemIndices 1 [ 1, 2, 3 ]) [ 0 ]
            , test "doesn't find indices of non-present" <|
                \() ->
                    Expect.equal (elemIndices 4 [ 1, 2, 3 ]) []
            , test "finds all indices" <|
                \() ->
                    Expect.equal (elemIndices 1 [ 1, 2, 1 ]) [ 0, 2 ]
            ]
        , describe "findIndex" <|
            [ test "finds index of value" <|
                \() ->
                    Expect.equal (findIndex (\x -> x % 2 == 0) [ 1, 2, 3 ]) (Just 1)
            , test "doesn't find index of non-present" <|
                \() ->
                    Expect.equal (findIndex (\x -> x % 2 == 0) [ 1, 3, 5 ]) Nothing
            , test "finds index of first match" <|
                \() ->
                    Expect.equal (findIndex (\x -> x % 2 == 0) [ 1, 2, 4 ]) (Just 1)
            ]
        , describe "findIndices" <|
            [ test "finds singleton index" <|
                \() ->
                    Expect.equal (findIndices (\x -> x % 2 == 0) [ 1, 2, 3 ]) [ 1 ]
            , test "doesn't find indices of non-present" <|
                \() ->
                    Expect.equal (findIndices (\x -> x % 2 == 0) [ 1, 3, 5 ]) []
            , test "finds all indices" <|
                \() ->
                    Expect.equal (findIndices (\x -> x % 2 == 0) [ 1, 2, 4 ]) [ 1, 2 ]
            ]
        , describe "count" <|
            [ test "isOdd predicate" <|
                \() ->
                    Expect.equal (count (\n -> n % 2 == 1) [ 1, 2, 3, 4, 5, 6, 7 ]) 4
            , test "equal predicate" <|
                \() ->
                    Expect.equal (count ((==) "yeah") [ "She", "loves", "you", "yeah", "yeah", "yeah" ]) 3
            ]
        , describe "intercalate" <|
            [ test "computes example" <|
                \() ->
                    Expect.equal
                        (intercalate [ 0, 0 ] [ [ 1, 2 ], [ 3, 4 ], [ 5, 6 ] ])
                        [ 1, 2, 0, 0, 3, 4, 0, 0, 5, 6 ]
            ]
        , describe "transpose" <|
            [ test "performs basic transpose" <|
                \() ->
                    Expect.equal
                        (transpose [ [ 1, 2, 3 ], [ 4, 5, 6 ] ])
                        [ [ 1, 4 ], [ 2, 5 ], [ 3, 6 ] ]
            , test "truncate the matrix to the shortest row size" <|
                \() ->
                    Expect.equal
                        (transpose [ [ 10, 11 ], [ 20 ], [ 30, 31, 32 ] ])
                        [ [ 10, 20, 30 ] ]
            , test "transposes large lists" <|
                \() ->
                    Expect.equal
                        (transpose [ List.repeat 10000 1 ])
                        (List.repeat 10000 [ 1 ])
            ]
        , describe "subsequences" <|
            [ test "computes subsequences" <|
                \() ->
                    Expect.equal
                        (subsequences [ 1, 2, 3 ])
                        [ [], [ 1 ], [ 2 ], [ 1, 2 ], [ 3 ], [ 1, 3 ], [ 2, 3 ], [ 1, 2, 3 ] ]
            ]
        , describe "permutations" <|
            [ test "computes permutations" <|
                \() ->
                    Expect.equal
                        (permutations [ 1, 2, 3 ])
                        [ [ 1, 2, 3 ], [ 1, 3, 2 ], [ 2, 1, 3 ], [ 2, 3, 1 ], [ 3, 1, 2 ], [ 3, 2, 1 ] ]
            ]
        , describe "interweave" <|
            [ test "interweaves lists of equal length" <|
                \() ->
                    Expect.equal (interweave [ 1, 3 ] [ 2, 4 ]) [ 1, 2, 3, 4 ]
            , test "appends remaining members of first list, if longer" <|
                \() ->
                    Expect.equal (interweave [ 1, 3, 5, 7 ] [ 2, 4 ]) [ 1, 2, 3, 4, 5, 7 ]
            , test "appends remaining members of second list, if longer" <|
                \() ->
                    Expect.equal (interweave [ 4, 9, 16 ] [ 2, 3, 5, 7 ]) [ 4, 2, 9, 3, 16, 5, 7 ]
            ]
        , describe "cartesianProduct" <|
            [ test "computes the cartesian product of lists of different length" <|
                \() ->
                    Expect.equal (cartesianProduct [ [ 1, 2 ], [ 3, 4, 5 ], [ 6 ] ]) [ [ 1, 3, 6 ], [ 1, 4, 6 ], [ 1, 5, 6 ], [ 2, 3, 6 ], [ 2, 4, 6 ], [ 2, 5, 6 ] ]
            , test "computes the cartesian product of a single list" <|
                \() ->
                    Expect.equal (cartesianProduct [ [ 1, 2 ] ]) [ [ 1 ], [ 2 ] ]
            , test "computes the cartesian product of lists including an empty one" <|
                \() ->
                    Expect.equal (cartesianProduct [ [ 1, 2 ], [], [ 6 ] ]) []
            , test "computes the nullary cartesian product" <|
                \() ->
                    Expect.equal (cartesianProduct []) [ [] ]
            ]
        , describe "foldl1" <|
            [ test "computes minimum" <|
                \() ->
                    Expect.equal (foldl1 min [ 1, 2, 3, 2, 1 ]) (Just 1)
            , test "computes left to right difference" <|
                \() ->
                    Expect.equal (foldl1 (-) [ 1, 2, 3, 4 ]) (Just 2)
            , test "concats in reverse" <|
                \() ->
                    Expect.equal (foldl1 (++) [ "a", "b", "c" ]) (Just "cba")
            , test "falls back to Nothing" <|
                \() ->
                    Expect.equal (foldl1 min []) Nothing
            ]
        , describe "foldr1" <|
            [ test "computes minimum" <|
                \() ->
                    Expect.equal (foldr1 min [ 1, 2, 3, 2, 1 ]) (Just 1)
            , test "computes right to left difference" <|
                \() ->
                    Expect.equal (foldr1 (-) [ 1, 2, 3, 4 ]) (Just -2)
            , test "concats properly" <|
                \() ->
                    Expect.equal (foldr1 (++) [ "a", "b", "c" ]) (Just "abc")
            , test "falls back to Nothing" <|
                \() ->
                    Expect.equal (foldr1 min []) Nothing
            ]
        , describe "scanl1" <|
            [ test "computes left to right iterative sum" <|
                \() ->
                    Expect.equal (scanl1 (+) [ 1, 2, 3 ]) [ 1, 3, 6 ]
            , test "computes left to right iterative difference" <|
                \() ->
                    Expect.equal (scanl1 (-) [ 1, 2, 3 ]) [ 1, 1, 2 ]
            , test "computes left to right flipped iterative difference" <|
                \() ->
                    Expect.equal (scanl1 (flip (-)) [ 1, 2, 3 ]) [ 1, -1, -4 ]
            ]
        , describe "scanr" <|
            [ test "computes right to left iterative sum" <|
                \() ->
                    Expect.equal (scanr (+) 0 [ 1, 2, 3 ]) [ 6, 5, 3, 0 ]
            , test "computes right to left iterative difference" <|
                \() ->
                    Expect.equal (scanr (-) 0 [ 1, 2, 3 ]) [ 2, -1, 3, 0 ]
            ]
        , describe "scanr1" <|
            [ test "computes right to left iterative sum" <|
                \() ->
                    Expect.equal (scanr1 (+) [ 1, 2, 3 ]) [ 6, 5, 3 ]
            , test "computes right to left iterative difference" <|
                \() ->
                    Expect.equal (scanr1 (-) [ 1, 2, 3 ]) [ 2, -1, 3 ]
            , test "computes right to left flipped iterative difference" <|
                \() ->
                    Expect.equal (scanr1 (flip (-)) [ 1, 2, 3 ]) [ 0, 1, 3 ]
            ]
        , describe "mapAccuml" <|
            [ test "on empty list" <|
                \() ->
                    Expect.equal
                        (mapAccuml (\a x -> ( a + x, a * x )) 5 [])
                        ( 5, [] )
            , test "accumulate sum and map product" <|
                \() ->
                    Expect.equal
                        (mapAccuml (\a x -> ( a + x, a * x )) 5 [ 2, 4, 8 ])
                        ( 19, [ 10, 28, 88 ] )
            , test "running total" <|
                \() ->
                    Expect.equal
                        (mapAccuml (\a x -> ( a + x, ( x, a + x ) )) 0 [ 2, 4, 8 ])
                        ( 14, [ ( 2, 2 ), ( 4, 6 ), ( 8, 14 ) ] )
            , test "works for very long list (i.e. is call stack size safe)" <|
                \() ->
                    Expect.equal
                        (mapAccuml (\a x -> ( a + x, () )) 0 (List.range 1 100000) |> Tuple.first)
                        5000050000
            ]
        , describe "mapAccumr" <|
            [ test "on empty list" <|
                \() ->
                    Expect.equal
                        (mapAccumr (\a x -> ( a + x, a * x )) 5 [])
                        ( 5, [] )
            , test "accumulate sum and map product" <|
                \() ->
                    Expect.equal
                        (mapAccumr (\a x -> ( a + x, a * x )) 5 [ 2, 4, 8 ])
                        ( 19, [ 34, 52, 40 ] )
            , test "add count down" <|
                \() ->
                    Expect.equal
                        (mapAccumr (\a x -> ( a + 1, ( x, a ) )) 0 [ 2, 4, 8 ])
                        ( 3, [ ( 2, 2 ), ( 4, 1 ), ( 8, 0 ) ] )
            , test "works for very long list (i.e. is call stack size safe)" <|
                \() ->
                    Expect.equal
                        (mapAccumr (\a x -> ( a + x, () )) 0 (List.range 1 100000) |> Tuple.first)
                        5000050000
            ]
        , describe "unfoldr" <|
            [ test "builds a decreasing list from a seed" <|
                \() ->
                    Expect.equal
                        (unfoldr
                            (\b ->
                                if b == 0 then
                                    Nothing
                                else
                                    Just ( b, b - 1 )
                            )
                            5
                        )
                        [ 5, 4, 3, 2, 1 ]
            ]
        , describe "iterate" <|
            [ test "collatz 13" <|
                \() ->
                    let
                        collatz n =
                            if n == 1 then
                                Nothing
                            else
                                Just <|
                                    if n % 2 == 0 then
                                        n / 2
                                    else
                                        3 * n + 1
                    in
                        Expect.equal (iterate collatz 13) [ 13, 40, 20, 10, 5, 16, 8, 4, 2, 1 ]
            ]
        , describe "initialize" <|
            [ test "creates a list starting from zero" <|
                \() ->
                    Expect.equal (initialize 5 identity) [ 0, 1, 2, 3, 4 ]
            , test "creates a list by doubling the index" <|
                \() ->
                    Expect.equal (initialize 5 (\x -> x * 2)) [ 0, 2, 4, 6, 8 ]
            , test "creates a list of identical values" <|
                \() ->
                    Expect.equal (initialize 1 (always 3)) [ 3 ]
            ]
        , describe "cycle" <|
            [ test "same length" <|
                \() ->
                    Expect.equal (cycle 3 [ 4, 7, 8 ]) [ 4, 7, 8 ]
            , test "multiple of length" <|
                \() ->
                    Expect.equal (cycle 6 [ 4, 7, 8 ]) [ 4, 7, 8, 4, 7, 8 ]
            , test "partial cycle" <|
                \() ->
                    Expect.equal (cycle 4 [ 'a', 'b', 'c' ]) [ 'a', 'b', 'c', 'a' ]
            , test "empty list" <|
                \() ->
                    Expect.equal (cycle 9001 []) []
            , test "resulting length smaller than cycle length" <|
                \() ->
                    Expect.equal (cycle 2 [ 1, 2, 3, 4, 5 ]) [ 1, 2 ]
            ]
        , describe "splitAt" <|
            [ test "splits a list in the middle" <|
                \() ->
                    Expect.equal (splitAt 3 [ 1, 2, 3, 4, 5 ]) ( [ 1, 2, 3 ], [ 4, 5 ] )
            , test "splits a list at the first element" <|
                \() ->
                    Expect.equal (splitAt 1 [ 1, 2, 3 ]) ( [ 1 ], [ 2, 3 ] )
            , test "splits the entire list correctly" <|
                \() ->
                    Expect.equal (splitAt 3 [ 1, 2, 3 ]) ( [ 1, 2, 3 ], [] )
            , test "splits past the length of the list" <|
                \() ->
                    Expect.equal (splitAt 4 [ 1, 2, 3 ]) ( [ 1, 2, 3 ], [] )
            , test "handles zero correctly" <|
                \() ->
                    Expect.equal (splitAt 0 [ 1, 2, 3 ]) ( [], [ 1, 2, 3 ] )
            , test "handles negative numbers correctly" <|
                \() ->
                    Expect.equal (splitAt (-1) [ 1, 2, 3 ]) ( [], [ 1, 2, 3 ] )
            ]
        , describe "splitWhen" <|
            [ test "returns split list when predicate is true" <|
                \() ->
                    Expect.equal (splitWhen (\n -> n == 3) [ 1, 2, 3, 4, 5 ]) (Just ( [ 1, 2 ], [ 3, 4, 5 ] ))
            , test "returns nothing when predicate is false" <|
                \() ->
                    Expect.equal (splitWhen (\n -> n == 6) [ 1, 2, 3, 4, 5 ]) Nothing
            ]
        , describe "takeWhileRight" <|
            [ test "keeps the correct items" <|
                \() ->
                    Expect.equal (takeWhileRight ((<) 5) (range 1 10)) [ 6, 7, 8, 9, 10 ]
            , test "drops the correct items" <|
                \() ->
                    Expect.equal (dropWhileRight ((<) 5) (range 1 10)) [ 1, 2, 3, 4, 5 ]
            ]
        , describe "takeWhile" <|
            [ test "doesn't exceed maximum call stack" <|
                \() ->
                    Expect.equal (takeWhile ((>) 19999) (range 1 20000)) (range 1 19998)
            ]
        , describe "span" <|
            [ test "splits in the middle of the list" <|
                \() ->
                    Expect.equal (span ((>) 3) [ 1, 2, 3, 4, 1, 2, 3, 4 ]) ( [ 1, 2 ], [ 3, 4, 1, 2, 3, 4 ] )
            , test "every element passes predicate" <|
                \() ->
                    Expect.equal (span ((>) 5) [ 1, 2, 3 ]) ( [ 1, 2, 3 ], [] )
            , test "first item doesn't pass predicate" <|
                \() ->
                    Expect.equal (span ((>) 0) [ 1, 2, 3 ]) ( [], [ 1, 2, 3 ] )
            ]
        , describe "break" <|
            [ test "breaks in the middle of the list" <|
                \() ->
                    Expect.equal (break ((<) 3) [ 1, 2, 3, 4, 1, 2, 3, 4 ]) ( [ 1, 2, 3 ], [ 4, 1, 2, 3, 4 ] )
            , test "breaks on the first item" <|
                \() ->
                    Expect.equal (break ((>) 5) [ 1, 2, 3 ]) ( [], [ 1, 2, 3 ] )
            , test "doesn't break for any element" <|
                \() ->
                    Expect.equal (break ((<) 5) [ 1, 2, 3 ]) ( [ 1, 2, 3 ], [] )
            ]
        , describe "stripPrefix" <|
            [ test "removes a matching prefix" <|
                \() ->
                    Expect.equal (stripPrefix [ 1, 2 ] [ 1, 2, 3, 4 ]) (Just [ 3, 4 ])
            , test "removes a matching 3-element prefix" <|
                \() ->
                    Expect.equal (stripPrefix [ 1, 2, 3 ] [ 1, 2, 3, 4, 5 ]) (Just [ 4, 5 ])
            , test "can remove the entire list" <|
                \() ->
                    Expect.equal (stripPrefix [ 1, 2, 3 ] [ 1, 2, 3 ]) (Just [])
            , test "fails when prefix is longer than list" <|
                \() ->
                    Expect.equal (stripPrefix [ 1, 2, 3 ] [ 1, 2 ]) Nothing
            , test "fails when list doesn't contain prefix" <|
                \() ->
                    Expect.equal (stripPrefix [ 3, 2, 1 ] [ 1, 2, 3, 4, 5 ]) Nothing
            ]
        , describe "group" <|
            [ test "groups elements correctly" <|
                \() ->
                    Expect.equal (group [ 1, 2, 2, 3, 3, 3, 2, 2, 1 ]) [ [ 1 ], [ 2, 2 ], [ 3, 3, 3 ], [ 2, 2 ], [ 1 ] ]
            ]
        , describe "groupWhile" <|
            [ test "groups by sub-element equality" <|
                \() ->
                    Expect.equal
                        (groupWhile (\x y -> first x == first y) [ ( 0, 'a' ), ( 0, 'b' ), ( 1, 'c' ), ( 1, 'd' ) ])
                        [ [ ( 0, 'a' ), ( 0, 'b' ) ], [ ( 1, 'c' ), ( 1, 'd' ) ] ]
            , test "comparison function is reflexive, symmetric, and transitive" <|
                \() ->
                    Expect.equal
                        (groupWhile (<) [ 1, 2, 3, 2, 4, 1, 3, 2, 1 ])
                        [ [ 1, 2, 3, 2, 4 ], [ 1, 3, 2 ], [ 1 ] ]
            ]
        , describe "groupWhileTransitively" <|
            [ test "an empty list" <|
                \() ->
                    Expect.equal
                        (groupWhileTransitively (<) [])
                        []
            , test "a single item" <|
                \() ->
                    Expect.equal
                        (groupWhileTransitively (<) [ 1 ])
                        [ [ 1 ] ]
            , test "a standard working case" <|
                \() ->
                    Expect.equal
                        (groupWhileTransitively (<) [ 1, 2, 3, 2, 4, 1, 3, 2, 1 ])
                        [ [ 1, 2, 3 ], [ 2, 4 ], [ 1, 3 ], [ 2 ], [ 1 ] ]
            ]
        , describe "inits" <|
            [ test "returns all initial segments" <|
                \() ->
                    Expect.equal (inits [ 1, 2, 3 ]) [ [], [ 1 ], [ 1, 2 ], [ 1, 2, 3 ] ]
            ]
        , describe "tails" <|
            [ test "returns all final segments" <|
                \() ->
                    Expect.equal (tails [ 1, 2, 3 ]) [ [ 1, 2, 3 ], [ 2, 3 ], [ 3 ], [] ]
            ]
        , describe "select" <|
            [ test "returns all variations with a single item removed" <|
                \() ->
                    Expect.equal
                        (select [ 1, 2, 3, 4 ])
                        [ ( 1, [ 2, 3, 4 ] ), ( 2, [ 1, 3, 4 ] ), ( 3, [ 1, 2, 4 ] ), ( 4, [ 1, 2, 3 ] ) ]
            ]
        , describe "selectSplit" <|
            [ test "returns all splits at a single item" <|
                \() ->
                    Expect.equal (selectSplit [ 1, 2, 3 ]) [ ( [], 1, [ 2, 3 ] ), ( [ 1 ], 2, [ 3 ] ), ( [ 1, 2 ], 3, [] ) ]
            ]
        , describe "isSubsequenceOf" <|
            [ test "success" <|
                \() ->
                    Expect.true "Elm is a subsequence of Eat lime" (isSubsequenceOf [ "E", "l", "m" ] [ "E", "a", "t", " ", "l", "i", "m", "e", "s" ])
            , test "failure" <|
                \() ->
                    Expect.false "Elm is not a subsequence of Email" (isSubsequenceOf [ "E", "l", "m" ] [ "E", "m", "a", "i", "l" ])
            , test "success at last element" <|
                \() ->
                    Expect.true "[] should be a subsequence of []" (isSubsequenceOf [ 1, 3 ] [ 1, 2, 3 ])
            ]
        , describe "lift2" <|
            [ test "produces all combinations of addition" <|
                \() ->
                    Expect.equal (lift2 (+) [ 1, 2, 3 ] [ 4, 5 ]) [ 5, 6, 6, 7, 7, 8 ]
            ]
        , describe "groupsOf" <|
            [ test "groups by the correct number of items" <|
                \() ->
                    Expect.equal (groupsOf 3 (range 1 10))
                        [ [ 1, 2, 3 ], [ 4, 5, 6 ], [ 7, 8, 9 ] ]
            ]
        , describe "groupsOfWithStep" <|
            [ test "step == size" <|
                \() ->
                    Expect.equal (groupsOfWithStep 4 4 (range 1 10))
                        [ [ 1, 2, 3, 4 ], [ 5, 6, 7, 8 ] ]
            , test "step < size" <|
                \() ->
                    Expect.equal (groupsOfWithStep 3 1 (range 1 5))
                        [ [ 1, 2, 3 ], [ 2, 3, 4 ], [ 3, 4, 5 ] ]
            , test "step > size" <|
                \() ->
                    Expect.equal (groupsOfWithStep 3 6 (range 1 20))
                        [ [ 1, 2, 3 ], [ 7, 8, 9 ], [ 13, 14, 15 ] ]
            ]
        , describe "groupsOfVarying" <|
            [ test "group sizes match passed sizes" <|
                \() ->
                    Expect.equal
                        (groupsOfVarying [ 2, 3, 1 ] [ "a", "b", "c", "d", "e", "f" ])
                        [ [ "a", "b" ], [ "c", "d", "e" ], [ "f" ] ]
            , test "groups correctly when passed counts are less than list size" <|
                \() ->
                    Expect.equal
                        (groupsOfVarying [ 2 ] [ "a", "b", "c", "d", "e", "f" ])
                        [ [ "a", "b" ] ]
            , test "groups correctly when passed counts are greater than list size" <|
                \() ->
                    Expect.equal
                        (groupsOfVarying [ 2, 3, 1, 5, 6 ] [ "a", "b", "c", "d", "e" ])
                        [ [ "a", "b" ], [ "c", "d", "e" ] ]
            ]
        , describe "greedyGroupsOf" <|
            [ test "groups correctly while keeping trailing group" <|
                \() ->
                    Expect.equal (greedyGroupsOf 3 (range 1 10))
                        [ [ 1, 2, 3 ], [ 4, 5, 6 ], [ 7, 8, 9 ], [ 10 ] ]
            ]
        , describe "greedyGroupsOfWithStep" <|
            [ test "step == size" <|
                \() ->
                    Expect.equal (greedyGroupsOfWithStep 4 4 (range 1 10))
                        [ [ 1, 2, 3, 4 ], [ 5, 6, 7, 8 ], [ 9, 10 ] ]
            , test "step < size" <|
                \() ->
                    Expect.equal (greedyGroupsOfWithStep 3 2 (range 1 6))
                        [ [ 1, 2, 3 ], [ 3, 4, 5 ], [ 5, 6 ] ]
            , test "step > size" <|
                \() ->
                    Expect.equal (greedyGroupsOfWithStep 3 6 (range 1 20))
                        [ [ 1, 2, 3 ], [ 7, 8, 9 ], [ 13, 14, 15 ], [ 19, 20 ] ]
            ]
        , describe "isPrefixOf"
            [ fuzz (list int) "[] is prefix to anything" <|
                \list ->
                    List.Extra.isPrefixOf [] list
                        |> Expect.true "Expected [] to be a prefix."
            , fuzz (list int) "reflexivity" <|
                \list ->
                    List.Extra.isPrefixOf list list
                        |> Expect.true "Expected list to be a prefix of itself."
            , fuzz2 (list int) (list int) "antisymmetry" <|
                \listA listB ->
                    not (List.Extra.isPrefixOf listA listB)
                        || not (List.Extra.isPrefixOf listB listA)
                        || listA
                        == listB
                        |> Expect.true "Expected exactly one to be prefix of the other."
            , fuzz3 (list int) (list int) (list int) "transitivity" <|
                \listA listB listC ->
                    not (List.Extra.isPrefixOf listA listB)
                        || not (List.Extra.isPrefixOf listB listC)
                        || List.Extra.isPrefixOf listA listC
                        |> Expect.true "Expected prefix of prefix to be prefix."
            ]
        , describe "isSuffixOf"
            [ fuzz (list int) "[] is suffix to anything" <|
                \list ->
                    List.Extra.isSuffixOf [] list
                        |> Expect.true "Expected [] to be a suffix."
            , fuzz (list int) "reflexivity" <|
                \list ->
                    List.Extra.isSuffixOf list list
                        |> Expect.true "Expected list to be a suffix of itself."
            , fuzz2 (list int) (list int) "antisymmetry" <|
                \listA listB ->
                    not (List.Extra.isSuffixOf listA listB)
                        || not (List.Extra.isSuffixOf listB listA)
                        || listA
                        == listB
                        |> Expect.true "Expected exactly one to be suffix of the other."
            , fuzz3 (list int) (list int) (list int) "transitivity" <|
                \listA listB listC ->
                    not (List.Extra.isSuffixOf listA listB)
                        || not (List.Extra.isSuffixOf listB listC)
                        || List.Extra.isSuffixOf listA listC
                        |> Expect.true "Expected suffix of suffix to be suffix."
            ]
        , describe "isInfixOf"
            [ test "success" <|
                \() ->
                    Expect.true "5, 7, 11 is infix of 2, 3, 5, 7, 11, 13" (isInfixOf [ 5, 7, 11 ] [ 2, 3, 5, 7, 11, 13 ])
            , test "not consecutive" <|
                \() ->
                    Expect.false "5, 7, 13 is not infix of 2, 3, 5, 7, 11, 13" (isInfixOf [ 5, 7, 13 ] [ 2, 3, 5, 7, 11, 13 ])
            , test "not in-order" <|
                \() ->
                    Expect.false "3, 5, 2 is not infix of 2, 3, 5, 7, 11, 13" (isInfixOf [ 3, 5, 2 ] [ 2, 3, 5, 7, 11, 13 ])
            ]
        , describe "swapAt"
            [ test "negative index as first argument returns the original list" <|
                \() ->
                    Expect.equal (swapAt -1 0 [ 1, 2, 3 ]) [ 1, 2, 3 ]
            , test "negative index as second argument returns the original list" <|
                \() ->
                    Expect.equal (swapAt 0 -1 [ 1, 2, 3 ]) [ 1, 2, 3 ]
            , test "out of range index as first argument returns the original list" <|
                \() ->
                    Expect.equal (swapAt 10 0 [ 1, 2, 3 ]) [ 1, 2, 3 ]
            , test "out of range index as second argument returns the original list" <|
                \() ->
                    Expect.equal (swapAt 0 -1 [ 1, 2, 3 ]) [ 1, 2, 3 ]
            , test "identical indexes returns the original list" <|
                \() ->
                    Expect.equal (swapAt 1 1 [ 1, 2, 3 ]) [ 1, 2, 3 ]
            , test "swap the elements at indices 0 and 1" <|
                \() ->
                    Expect.equal (swapAt 0 1 [ 1, 2, 3 ]) [ 2, 1, 3 ]
            ]
        , describe "removeAt"
            [ test "negative index returns the original list" <|
                \() ->
                    Expect.equal (removeAt -1 [ 1, 2, 3 ]) [ 1, 2, 3 ]
            , test "remove the element at index 0" <|
                \() ->
                    Expect.equal (removeAt 0 [ 1, 2, 3 ]) [ 2, 3 ]
            , test "remove the element at index 2" <|
                \() ->
                    Expect.equal (removeAt 2 [ 1, 2, 3 ]) [ 1, 2 ]
            , test "out of range index returns the original list" <|
                \() ->
                    Expect.equal (removeAt 4 [ 1, 2, 3 ]) [ 1, 2, 3 ]
            ]
        , describe "setAt"
            [ test "negative index returns the original list" <|
                \() ->
                    Expect.equal (setAt -1 9 [ 1, 2, 3 ]) [ 1, 2, 3 ]
            , test "set index 0 to 9" <|
                \() ->
                    Expect.equal (setAt 0 9 [ 1, 2, 3 ]) [ 9, 2, 3 ]
            , test "set index 2 to 9" <|
                \() ->
                    Expect.equal (setAt 2 9 [ 1, 2, 3 ]) [ 1, 2, 9 ]
            , test "out of range index returns the original list" <|
                \() ->
                    Expect.equal (setAt 4 9 [ 1, 2, 3 ]) [ 1, 2, 3 ]
            ]
        , describe "updateAt"
            [ test "negative index returns the original list" <|
                \() ->
                    Expect.equal (updateAt -1 ((+) 1) [ 1, 2, 3 ]) [ 1, 2, 3 ]
            , test "increment the element at index 0" <|
                \() ->
                    Expect.equal (updateAt 0 ((+) 1) [ 1, 2, 3 ]) [ 2, 2, 3 ]
            , test "increment the element at index 2" <|
                \() ->
                    Expect.equal (updateAt 2 ((+) 1) [ 1, 2, 3 ]) [ 1, 2, 4 ]
            , test "out of range index returns the original list" <|
                \() ->
                    Expect.equal (updateAt 4 ((+) 1) [ 1, 2, 3 ]) [ 1, 2, 3 ]
            ]
        , describe "updateIfIndex"
            [ test "increments first element" <|
                \() ->
                    Expect.equal (updateIfIndex (always True) ((+) 1) [ 1, 2, 3 ]) [ 2, 3, 4 ]
            , test "if the index is 2, then increment the element" <|
                \() ->
                    Expect.equal (updateIfIndex ((==) 2) ((+) 1) [ 1, 2, 3 ]) [ 1, 2, 4 ]
            , test "if the index is even, increment the element" <|
                \() ->
                    Expect.equal (updateIfIndex (\index -> index % 2 == 0) ((+) 1) [ 1, 2, 3 ]) [ 2, 2, 4 ]
            ]
        , describe "removeIfIndex"
            [ test "remove all the elements" <|
                \() ->
                    Expect.equal (removeIfIndex (always True) [ 1, 2, 3 ]) []
            , test "remove the element at index 2" <|
                \() ->
                    Expect.equal (removeIfIndex ((==) 2) [ 1, 2, 3 ]) [ 1, 2 ]
            , test "remove all elements at even indices" <|
                \() ->
                    Expect.equal (removeIfIndex (\index -> index % 2 == 0) [ 1, 2, 3 ]) [ 2 ]
            ]
<<<<<<< HEAD
        , describe "unconsLast"
            [ test "removes last element of list" <|
                \() ->
                    Expect.equal (unconsLast [1,2,3]) (Just (3, [1,2]))
            , test "returns Nothing if the list is empty" <|
                \() ->
                    Expect.equal (unconsLast []) Nothing
=======
        , describe "setIf"
            [ test "empty list" <|
                \() ->
                    Expect.equal (setIf ((==) 1) 0 []) []
            , test "set all" <|
                \() ->
                    Expect.equal (setIf (always True) 2 [ 1, 2, 3, 4 ]) [ 2, 2, 2, 2 ]
            , test "set only evens" <|
                \() ->
                    Expect.equal (setIf (\x -> x % 2 == 0) 0 [ 17, 8, 2, 9 ]) [ 17, 0, 0, 9 ]
>>>>>>> 7bd45011
            ]
        ]<|MERGE_RESOLUTION|>--- conflicted
+++ resolved
@@ -679,7 +679,6 @@
                 \() ->
                     Expect.equal (removeIfIndex (\index -> index % 2 == 0) [ 1, 2, 3 ]) [ 2 ]
             ]
-<<<<<<< HEAD
         , describe "unconsLast"
             [ test "removes last element of list" <|
                 \() ->
@@ -687,7 +686,7 @@
             , test "returns Nothing if the list is empty" <|
                 \() ->
                     Expect.equal (unconsLast []) Nothing
-=======
+            ]
         , describe "setIf"
             [ test "empty list" <|
                 \() ->
@@ -698,6 +697,5 @@
             , test "set only evens" <|
                 \() ->
                     Expect.equal (setIf (\x -> x % 2 == 0) 0 [ 17, 8, 2, 9 ]) [ 17, 0, 0, 9 ]
->>>>>>> 7bd45011
             ]
         ]